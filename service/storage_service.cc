/*
 *
 * Modified by ScyllaDB
 * Copyright (C) 2015-present ScyllaDB
 *
 */

/*
 * SPDX-License-Identifier: (AGPL-3.0-or-later and Apache-2.0)
 */

#include "storage_service.hh"
#include "compaction/task_manager_module.hh"
#include "gc_clock.hh"
#include "raft/raft.hh"
#include "service/qos/raft_service_level_distributed_data_accessor.hh"
#include "service/qos/service_level_controller.hh"
#include "service/qos/standard_service_level_distributed_data_accessor.hh"
#include "locator/token_metadata.hh"
#include "service/topology_guard.hh"
#include "service/session.hh"
#include "dht/boot_strapper.hh"
#include <exception>
#include <optional>
#include <fmt/ranges.h>
#include <seastar/core/distributed.hh>
#include <seastar/util/defer.hh>
#include <seastar/coroutine/as_future.hh>
#include "gms/endpoint_state.hh"
#include "locator/snitch_base.hh"
#include "db/system_keyspace.hh"
#include "db/system_distributed_keyspace.hh"
#include "db/consistency_level.hh"
#include <seastar/core/when_all.hh>
#include "service/tablet_allocator.hh"
#include "locator/types.hh"
#include "locator/tablets.hh"
#include "dht/auto_refreshing_sharder.hh"
#include "mutation_writer/multishard_writer.hh"
#include "locator/tablet_metadata_guard.hh"
#include "replica/tablet_mutation_builder.hh"
#include <seastar/core/smp.hh>
#include "mutation/canonical_mutation.hh"
#include "mutation/async_utils.hh"
#include <seastar/core/on_internal_error.hh>
#include "service/raft/group0_state_machine.hh"
#include "service/raft/raft_group0_client.hh"
#include "service/topology_state_machine.hh"
#include "utils/assert.hh"
#include "utils/UUID.hh"
#include "utils/to_string.hh"
#include "gms/inet_address.hh"
#include "utils/log.hh"
#include "service/migration_manager.hh"
#include "service/raft/raft_group0.hh"
#include "gms/gossiper.hh"
#include "gms/feature_service.hh"
#include <seastar/core/thread.hh>
#include <algorithm>
#include "locator/local_strategy.hh"
#include "utils/user_provided_param.hh"
#include "version.hh"
#include "dht/range_streamer.hh"
#include <boost/range/algorithm.hpp>
#include "transport/server.hh"
#include <seastar/core/rwlock.hh>
#include "db/batchlog_manager.hh"
#include "db/commitlog/commitlog.hh"
#include "db/hints/manager.hh"
#include "utils/exceptions.hh"
#include "message/messaging_service.hh"
#include "supervisor.hh"
#include "compaction/compaction_manager.hh"
#include "sstables/sstables.hh"
#include "sstables/sstables_manager.hh"
#include "db/config.hh"
#include "db/schema_tables.hh"
#include "db/view/view_builder.hh"
#include "replica/database.hh"
#include "replica/tablets.hh"
#include <seastar/core/metrics.hh>
#include "cdc/generation.hh"
#include "cdc/generation_service.hh"
#include "repair/repair.hh"
#include "repair/row_level.hh"
#include "gms/generation-number.hh"
#include <seastar/core/coroutine.hh>
#include <seastar/coroutine/maybe_yield.hh>
#include <seastar/coroutine/parallel_for_each.hh>
#include <seastar/coroutine/as_future.hh>
#include <seastar/coroutine/exception.hh>
#include "utils/stall_free.hh"
#include "utils/error_injection.hh"
#include "locator/util.hh"
#include "idl/storage_service.dist.hh"
#include "service/storage_proxy.hh"
#include "service/raft/join_node.hh"
#include "idl/join_node.dist.hh"
#include "idl/migration_manager.dist.hh"
#include "protocol_server.hh"
#include "node_ops/node_ops_ctl.hh"
#include "node_ops/task_manager_module.hh"
#include "service/task_manager_module.hh"
#include "service/topology_mutation.hh"
#include "service/topology_coordinator.hh"
#include "cql3/query_processor.hh"
#include <csignal>

#include <boost/algorithm/string/split.hpp>
#include <boost/algorithm/string/classification.hpp>
#include <boost/algorithm/string/join.hpp>

using token = dht::token;
using UUID = utils::UUID;
using inet_address = gms::inet_address;

extern logging::logger cdc_log;

namespace service {

static logging::logger slogger("storage_service");

static thread_local session_manager topology_session_manager;

session_manager& get_topology_session_manager() {
    return topology_session_manager;
}

namespace {

[[nodiscard]] locator::host_id_or_endpoint_list string_list_to_endpoint_list(const std::vector<sstring>& src_node_strings) {
    locator::host_id_or_endpoint_list resulting_node_list;
    resulting_node_list.reserve(src_node_strings.size());
    for (const sstring& n : src_node_strings) {
        try {
            resulting_node_list.emplace_back(n);
        } catch (...) {
            throw std::runtime_error(::format("Failed to parse node list: {}: invalid node={}: {}", src_node_strings, n, std::current_exception()));
        }
    }
    return resulting_node_list;
}

[[nodiscard]] locator::host_id_or_endpoint_list parse_node_list(const std::string_view comma_separated_list) {
    return string_list_to_endpoint_list(utils::split_comma_separated_list(comma_separated_list));
}
} // namespace

static constexpr std::chrono::seconds wait_for_live_nodes_timeout{30};

storage_service::storage_service(abort_source& abort_source,
    distributed<replica::database>& db, gms::gossiper& gossiper,
    sharded<db::system_keyspace>& sys_ks,
    sharded<db::system_distributed_keyspace>& sys_dist_ks,
    gms::feature_service& feature_service,
    sharded<service::migration_manager>& mm,
    locator::shared_token_metadata& stm,
    locator::effective_replication_map_factory& erm_factory,
    sharded<netw::messaging_service>& ms,
    sharded<repair_service>& repair,
    sharded<streaming::stream_manager>& stream_manager,
    endpoint_lifecycle_notifier& elc_notif,
    sharded<db::batchlog_manager>& bm,
    sharded<locator::snitch_ptr>& snitch,
    sharded<service::tablet_allocator>& tablet_allocator,
    sharded<cdc::generation_service>& cdc_gens,
    sharded<db::view::view_builder>& view_builder,
    cql3::query_processor& qp,
    sharded<qos::service_level_controller>& sl_controller,
    topology_state_machine& topology_state_machine,
    tasks::task_manager& tm,
    gms::gossip_address_map& address_map)
        : _abort_source(abort_source)
        , _feature_service(feature_service)
        , _db(db)
        , _gossiper(gossiper)
        , _messaging(ms)
        , _migration_manager(mm)
        , _qp(qp)
        , _repair(repair)
        , _stream_manager(stream_manager)
        , _snitch(snitch)
        , _sl_controller(sl_controller)
        , _group0(nullptr)
        , _node_ops_abort_thread(node_ops_abort_thread())
<<<<<<< HEAD
        , _node_ops_module(make_shared<node_ops::task_manager_module>(tm, *this))
        , _tablets_module(make_shared<service::task_manager_module>(tm))
=======
        , _task_manager_module(make_shared<node_ops::task_manager_module>(tm, *this))
        , _address_map(address_map)
>>>>>>> 052e8934
        , _shared_token_metadata(stm)
        , _erm_factory(erm_factory)
        , _lifecycle_notifier(elc_notif)
        , _batchlog_manager(bm)
        , _sys_ks(sys_ks)
        , _sys_dist_ks(sys_dist_ks)
        , _snitch_reconfigure([this] {
            return container().invoke_on(0, [] (auto& ss) {
                return ss.snitch_reconfigured();
            });
        })
        , _tablet_allocator(tablet_allocator)
        , _cdc_gens(cdc_gens)
        , _view_builder(view_builder)
        , _topology_state_machine(topology_state_machine)
{
    tm.register_module(_node_ops_module->get_name(), _node_ops_module);
    tm.register_module(_tablets_module->get_name(), _tablets_module);
    if (this_shard_id() == 0) {
        _node_ops_module->make_virtual_task<node_ops::node_ops_virtual_task>(*this);
        _tablets_module->make_virtual_task<service::tablet_virtual_task>(*this);
    }
    register_metrics();

    _listeners.emplace_back(make_lw_shared(bs2::scoped_connection(sstable_read_error.connect([this] { do_isolate_on_error(disk_error::regular); }))));
    _listeners.emplace_back(make_lw_shared(bs2::scoped_connection(sstable_write_error.connect([this] { do_isolate_on_error(disk_error::regular); }))));
    _listeners.emplace_back(make_lw_shared(bs2::scoped_connection(general_disk_error.connect([this] { do_isolate_on_error(disk_error::regular); }))));
    _listeners.emplace_back(make_lw_shared(bs2::scoped_connection(commit_error.connect([this] { do_isolate_on_error(disk_error::commit); }))));

    if (_snitch.local_is_initialized()) {
        _listeners.emplace_back(make_lw_shared(_snitch.local()->when_reconfigured(_snitch_reconfigure)));
    }

    init_messaging_service();
}

storage_service::~storage_service() = default;

node_ops::task_manager_module& storage_service::get_node_ops_module() noexcept {
    return *_node_ops_module;
}

enum class node_external_status {
    UNKNOWN        = 0,
    STARTING       = 1,
    JOINING        = 2,
    NORMAL         = 3,
    LEAVING        = 4,
    DECOMMISSIONED = 5,
    DRAINING       = 6,
    DRAINED        = 7,
    MOVING         = 8, //deprecated
    MAINTENANCE    = 9
};

static node_external_status map_operation_mode(storage_service::mode m) {
    switch (m) {
    case storage_service::mode::NONE: return node_external_status::STARTING;
    case storage_service::mode::STARTING: return node_external_status::STARTING;
    case storage_service::mode::BOOTSTRAP: return node_external_status::JOINING;
    case storage_service::mode::JOINING: return node_external_status::JOINING;
    case storage_service::mode::NORMAL: return node_external_status::NORMAL;
    case storage_service::mode::LEAVING: return node_external_status::LEAVING;
    case storage_service::mode::DECOMMISSIONED: return node_external_status::DECOMMISSIONED;
    case storage_service::mode::DRAINING: return node_external_status::DRAINING;
    case storage_service::mode::DRAINED: return node_external_status::DRAINED;
    case storage_service::mode::MOVING: return node_external_status::MOVING;
    case storage_service::mode::MAINTENANCE: return node_external_status::MAINTENANCE;
    }
    return node_external_status::UNKNOWN;
}

void storage_service::register_metrics() {
    if (this_shard_id() != 0) {
        // the relevant data is distributed between the shards,
        // We only need to register it once.
        return;
    }
    namespace sm = seastar::metrics;
    _metrics.add_group("node", {
            sm::make_gauge("operation_mode", sm::description("The operation mode of the current node. UNKNOWN = 0, STARTING = 1, JOINING = 2, NORMAL = 3, "
                    "LEAVING = 4, DECOMMISSIONED = 5, DRAINING = 6, DRAINED = 7, MOVING = 8, MAINTENANCE = 9"), [this] {
                return static_cast<std::underlying_type_t<node_external_status>>(map_operation_mode(_operation_mode));
            }),
    });
}

bool storage_service::is_replacing() {
    const auto& cfg = _db.local().get_config();
    if (!cfg.replace_node_first_boot().empty()) {
        if (_sys_ks.local().bootstrap_complete()) {
            slogger.info("Replace node on first boot requested; this node is already bootstrapped");
            return false;
        }
        return true;
    }
    if (!cfg.replace_address_first_boot().empty()) {
      if (_sys_ks.local().bootstrap_complete()) {
        slogger.info("Replace address on first boot requested; this node is already bootstrapped");
        return false;
      }
      return true;
    }
    // Returning true if cfg.replace_address is provided
    // will trigger an exception down the road if bootstrap_complete(),
    // as it is an error to use this option post bootstrap.
    // That said, we should just stop supporting it and force users
    // to move to the new, replace_node_first_boot config option.
    return !cfg.replace_address().empty();
}

bool storage_service::is_first_node() {
    if (is_replacing()) {
        return false;
    }
    auto seeds = _gossiper.get_seeds();
    if (seeds.empty()) {
        return false;
    }
    // Node with the smallest IP address is chosen as the very first node
    // in the cluster. The first node is the only node that does not
    // bootstrap in the cluster. All other nodes will bootstrap.
    std::vector<gms::inet_address> sorted_seeds(seeds.begin(), seeds.end());
    std::sort(sorted_seeds.begin(), sorted_seeds.end());
    if (sorted_seeds.front() == get_broadcast_address()) {
        slogger.info("I am the first node in the cluster. Skip bootstrap. Node={}", get_broadcast_address());
        return true;
    }
    return false;
}

bool storage_service::should_bootstrap() {
    return !_sys_ks.local().bootstrap_complete() && !is_first_node();
}

/* Broadcasts the chosen tokens through gossip,
 * together with a CDC generation timestamp and STATUS=NORMAL.
 *
 * Assumes that no other functions modify CDC_GENERATION_ID, TOKENS or STATUS
 * in the gossiper's local application state while this function runs.
 */
static future<> set_gossip_tokens(gms::gossiper& g,
        const std::unordered_set<dht::token>& tokens, std::optional<cdc::generation_id> cdc_gen_id) {
    // Order is important: both the CDC streams timestamp and tokens must be known when a node handles our status.
    return g.add_local_application_state(
        std::pair(gms::application_state::TOKENS, gms::versioned_value::tokens(tokens)),
        std::pair(gms::application_state::CDC_GENERATION_ID, gms::versioned_value::cdc_generation_id(cdc_gen_id)),
        std::pair(gms::application_state::STATUS, gms::versioned_value::normal(tokens))
    );
}

static std::unordered_map<token, gms::inet_address> get_token_to_endpoint(const locator::token_metadata& tm) {
    const auto& map = tm.get_token_to_endpoint();
    std::unordered_map<token, gms::inet_address> result;
    result.reserve(map.size());
    for (const auto [t, id]: map) {
        result.insert({t, tm.get_endpoint_for_host_id(id)});
    }
    return result;
}

/*
 * The helper waits for two things
 *  1) for schema agreement
 *  2) there's no pending node operations
 * before proceeding with the bootstrap or replace.
 *
 * This function must only be called if we're not the first node
 * (i.e. booting into existing cluster).
 *
 * Precondition: gossiper observed at least one other live node;
 * see `gossiper::wait_for_live_nodes_to_show_up()`.
 */
future<> storage_service::wait_for_ring_to_settle() {
    auto t = gms::gossiper::clk::now();
    while (true) {
        slogger.info("waiting for schema information to complete");
        while (!_migration_manager.local().have_schema_agreement()) {
            co_await sleep_abortable(std::chrono::milliseconds(10), _abort_source);
        }
        co_await update_topology_change_info("joining");

        auto tmptr = get_token_metadata_ptr();
        if (!_db.local().get_config().consistent_rangemovement() ||
                (tmptr->get_bootstrap_tokens().empty() && tmptr->get_leaving_endpoints().empty())) {
            break;
        }
        auto elapsed = std::chrono::duration_cast<std::chrono::seconds>(gms::gossiper::clk::now() - t).count();
        slogger.info("Checking bootstrapping/leaving nodes: tokens {}, leaving {}, sleep 1 second and check again ({} seconds elapsed)",
                tmptr->get_bootstrap_tokens().size(),
                tmptr->get_leaving_endpoints().size(),
                elapsed);

        if (gms::gossiper::clk::now() > t + std::chrono::seconds(60)) {
            throw std::runtime_error("Other bootstrapping/leaving nodes detected, cannot bootstrap while consistent_rangemovement is true");
        }
        co_await sleep_abortable(std::chrono::seconds(1), _abort_source);
    }
    slogger.info("Checking bootstrapping/leaving nodes: ok");
}

static locator::node::state to_topology_node_state(node_state ns) {
    switch (ns) {
        case node_state::bootstrapping: return locator::node::state::bootstrapping;
        case node_state::decommissioning: return locator::node::state::being_decommissioned;
        case node_state::removing: return locator::node::state::being_removed;
        case node_state::normal: return locator::node::state::normal;
        case node_state::left: return locator::node::state::left;
        case node_state::replacing: return locator::node::state::replacing;
        case node_state::rebuilding: return locator::node::state::normal;
        case node_state::none: return locator::node::state::none;
    }
    on_internal_error(rtlogger, format("unhandled node state: {}", ns));
}

// Synchronizes the local node state (token_metadata, system.peers/system.local tables,
// gossiper) to align it with the other raft topology nodes.
future<storage_service::nodes_to_notify_after_sync> storage_service::sync_raft_topology_nodes(mutable_token_metadata_ptr tmptr, std::optional<locator::host_id> target_node, std::unordered_set<raft::server_id> prev_normal) {
    nodes_to_notify_after_sync nodes_to_notify;

    rtlogger.trace("Start sync_raft_topology_nodes target_node={}", target_node);

    const auto& am =_address_map;
    const auto& t = _topology_state_machine._topology;

    auto update_topology = [&] (locator::host_id id, std::optional<inet_address> ip, const replica_state& rs) {
        tmptr->update_topology(id, locator::endpoint_dc_rack{rs.datacenter, rs.rack},
                               to_topology_node_state(rs.state), rs.shard_count);
        if (ip) {
            tmptr->update_host_id(id, *ip);
        }
    };

    auto get_used_ips = [&, used_ips = std::optional<std::unordered_set<inet_address>>{}]() mutable
            -> const std::unordered_set<inet_address>&
    {
        if (!used_ips) {
            used_ips.emplace();
            for (const auto& [sid, rs]: boost::range::join(t.normal_nodes, t.transition_nodes)) {
                if (const auto used_ip = am.find(locator::host_id{sid.uuid()})) {
                    used_ips->insert(*used_ip);
                }
            }
        }
        return *used_ips;
    };

    using host_id_to_ip_map_t = std::unordered_map<locator::host_id, gms::inet_address>;
    auto get_host_id_to_ip_map = [&, map = std::optional<host_id_to_ip_map_t>{}]() mutable -> future<const host_id_to_ip_map_t*> {
        if (!map.has_value()) {
            const auto ep_to_id_map = co_await _sys_ks.local().load_host_ids();
            map.emplace();
            map->reserve(ep_to_id_map.size());
            for (const auto& [ep, id]: ep_to_id_map) {
                const auto [it, inserted] = map->insert({id, ep});
                if (!inserted) {
                    on_internal_error(slogger, ::format("duplicate IP for host_id {}, first IP {}, second IP {}",
                        id, it->second, ep));
                }
            }
        }
        co_return &*map;
    };

    std::vector<future<>> sys_ks_futures;

    auto remove_ip = [&](inet_address ip, locator::host_id host_id, bool notify) -> future<> {
        sys_ks_futures.push_back(_sys_ks.local().remove_endpoint(ip));

        if (_gossiper.get_endpoint_state_ptr(ip) && !get_used_ips().contains(ip)) {
            co_await _gossiper.force_remove_endpoint(ip, gms::null_permit_id);
            if (notify) {
                nodes_to_notify.left.push_back({ip, host_id});
            }
        }
    };

    auto process_left_node = [&] (raft::server_id id) -> future<> {
        locator::host_id host_id{id.uuid()};

        if (const auto ip = am.find(host_id)) {
            co_await remove_ip(*ip, host_id, true);
        }

        if (t.left_nodes_rs.find(id) != t.left_nodes_rs.end()) {
            update_topology(host_id, std::nullopt, t.left_nodes_rs.at(id));
        }

        // However if we do that, we need to also implement unbanning a node and do it if `removenode` is aborted.
        co_await _messaging.local().ban_host(host_id);
    };

    auto process_normal_node = [&] (raft::server_id id, const replica_state& rs) -> future<> {
        locator::host_id host_id{id.uuid()};
        auto ip = am.find(host_id);

        rtlogger.trace("loading topology: raft id={} ip={} node state={} dc={} rack={} tokens state={} tokens={} shards={}",
                      id, ip, rs.state, rs.datacenter, rs.rack, _topology_state_machine._topology.tstate, rs.ring.value().tokens, rs.shard_count, rs.cleanup);
        // Save tokens, not needed for raft topology management, but needed by legacy
        // Also ip -> id mapping is needed for address map recreation on reboot
        if (is_me(host_id)) {
            sys_ks_futures.push_back(_sys_ks.local().update_tokens(rs.ring.value().tokens));
            co_await _gossiper.add_local_application_state(
                std::pair(gms::application_state::TOKENS, gms::versioned_value::tokens(rs.ring.value().tokens)),
                std::pair(gms::application_state::CDC_GENERATION_ID, gms::versioned_value::cdc_generation_id(_topology_state_machine._topology.committed_cdc_generations.back())),
                std::pair(gms::application_state::STATUS, gms::versioned_value::normal(rs.ring.value().tokens))
            );
        } else if (ip && !is_me(*ip)) {
            // In replace-with-same-ip scenario the replaced node IP will be the same
            // as ours, we shouldn't put it into system.peers.

            // We need to fetch host_id_map before the update_peer_info call below,
            // get_host_id_to_ip_map checks for duplicates and update_peer_info can
            // add one.
            const auto& host_id_to_ip_map = *(co_await get_host_id_to_ip_map());

            // Some state that is used to fill in 'peeers' table is still propagated over gossiper.
            // Populate the table with the state from the gossiper here since storage_service::on_change()
            // (which is called each time gossiper state changes) may have skipped it because the tokens
            // for the node were not in the 'normal' state yet
            auto info = get_peer_info_for_update(*ip);
            // And then amend with the info from raft
            info.tokens = rs.ring.value().tokens;
            info.data_center = rs.datacenter;
            info.rack = rs.rack;
            info.release_version = rs.release_version;
            info.supported_features = fmt::to_string(fmt::join(rs.supported_features, ","));
            sys_ks_futures.push_back(_sys_ks.local().update_peer_info(*ip, host_id, info));
            if (!prev_normal.contains(id)) {
                nodes_to_notify.joined.push_back(*ip);
            }

            if (const auto it = host_id_to_ip_map.find(host_id); it != host_id_to_ip_map.end() && it->second != *ip) {
                utils::get_local_injector().inject("crash-before-prev-ip-removed", [] {
                    slogger.info("crash-before-prev-ip-removed hit, killing the node");
                    _exit(1);
                });
                // IP change is not expected to emit REMOVED_NODE notifications
                co_await remove_ip(it->second, host_id, false);
            }
        }
        update_topology(host_id, ip, rs);
        co_await tmptr->update_normal_tokens(rs.ring.value().tokens, host_id);
    };

    auto process_transition_node = [&](raft::server_id id, const replica_state& rs) -> future<> {
        locator::host_id host_id{id.uuid()};
        auto ip = am.find(host_id);

        rtlogger.trace("loading topology: raft id={} ip={} node state={} dc={} rack={} tokens state={} tokens={}",
                      id, ip, rs.state, rs.datacenter, rs.rack, _topology_state_machine._topology.tstate,
                      seastar::value_of([&] () -> sstring {
                          return rs.ring ? ::format("{}", rs.ring->tokens) : sstring("null");
                      }));

        switch (rs.state) {
        case node_state::bootstrapping:
            if (rs.ring.has_value()) {
                if (ip) {
                    if (!is_me(*ip)) {
                        utils::get_local_injector().inject("crash-before-bootstrapping-node-added", [] {
                            rtlogger.error("crash-before-bootstrapping-node-added hit, killing the node");
                            _exit(1);
                        });

                        // Save ip -> id mapping in peers table because we need it on restart, but do not save tokens until owned
                        sys_ks_futures.push_back(_sys_ks.local().update_peer_info(*ip, host_id, {}));
                    }
                    update_topology(host_id, ip, rs);
                    if (_topology_state_machine._topology.normal_nodes.empty()) {
                        // This is the first node in the cluster. Insert the tokens as normal to the token ring early
                        // so we can perform writes to regular 'distributed' tables during the bootstrap procedure
                        // (such as the CDC generation write).
                        // It doesn't break anything to set the tokens to normal early in this single-node case.
                        co_await tmptr->update_normal_tokens(rs.ring.value().tokens, host_id);
                    } else {
                        tmptr->add_bootstrap_tokens(rs.ring.value().tokens, host_id);
                        co_await update_topology_change_info(tmptr, ::format("bootstrapping node {}/{}", id, ip));
                    }
                } else if (_topology_state_machine._topology.tstate == topology::transition_state::write_both_read_new) {
                    on_internal_error(rtlogger, format("Bootstrapping node {} does not have IP mapping but the topology is in the write_both_read_new state", id));
                }
            }
            break;
        case node_state::decommissioning:
            // A decommissioning node loses its tokens when topology moves to left_token_ring.
            if (_topology_state_machine._topology.tstate == topology::transition_state::left_token_ring) {
                break;
            }
            [[fallthrough]];
        case node_state::removing:
            if (_topology_state_machine._topology.tstate == topology::transition_state::rollback_to_normal) {
                // no need for double writes anymore since op failed
                co_await process_normal_node(id, rs);
                break;
            }
            update_topology(host_id, ip, rs);
            co_await tmptr->update_normal_tokens(rs.ring.value().tokens, host_id);
            tmptr->add_leaving_endpoint(host_id);
            co_await update_topology_change_info(tmptr, ::format("{} {}/{}", rs.state, id, ip));
            break;
        case node_state::replacing: {
            SCYLLA_ASSERT(_topology_state_machine._topology.req_param.contains(id));
            auto replaced_id = std::get<replace_param>(_topology_state_machine._topology.req_param[id]).replaced_id;
            auto existing_ip = am.find(locator::host_id{replaced_id.uuid()});
            const auto replaced_host_id = locator::host_id(replaced_id.uuid());
            tmptr->update_topology(replaced_host_id, std::nullopt, locator::node::state::being_replaced);
            tmptr->add_replacing_endpoint(replaced_host_id, host_id);
            if (rs.ring.has_value()) {
                update_topology(host_id, ip, rs);
                co_await update_topology_change_info(tmptr, ::format("replacing {}/{} by {}/{}", replaced_id, existing_ip.value_or(gms::inet_address{}), id, ip));
            }
        }
            break;
        case node_state::rebuilding:
            // Rebuilding node is normal
            co_await process_normal_node(id, rs);
            break;
        default:
            on_fatal_internal_error(rtlogger, ::format("Unexpected state {} for node {}", rs.state, id));
        }
    };

    if (target_node) {
        raft::server_id raft_id{target_node->uuid()};
        if (t.left_nodes.contains(raft_id)) {
            co_await process_left_node(raft_id);
        } else if (auto it = t.normal_nodes.find(raft_id); it != t.normal_nodes.end()) {
            co_await process_normal_node(raft_id, it->second);
        } else if ((it = t.transition_nodes.find(raft_id)) != t.transition_nodes.end()) {
            co_await process_transition_node(raft_id, it->second);
        }
    } else {
        sys_ks_futures.reserve(t.left_nodes.size() + t.normal_nodes.size() + t.transition_nodes.size());
        for (const auto& id: t.left_nodes) {
            co_await process_left_node(id);
        }
        for (const auto& [id, rs]: t.normal_nodes) {
            co_await process_normal_node(id, rs);
        }
        for (const auto& [id, rs]: t.transition_nodes) {
            co_await process_transition_node(id, rs);
        }
        for (auto id : t.get_excluded_nodes()) {
            locator::node* n = tmptr->get_topology().find_node(locator::host_id(id.uuid()));
            if (n) {
                n->set_excluded(true);
            }
        }
    }

    co_await when_all_succeed(sys_ks_futures.begin(), sys_ks_futures.end()).discard_result();

    rtlogger.trace("End sync_raft_topology_nodes");

    co_return nodes_to_notify;
}

future<> storage_service::notify_nodes_after_sync(nodes_to_notify_after_sync&& nodes_to_notify) {
    for (auto [ip, host_id] : nodes_to_notify.left) {
        co_await notify_left(ip, host_id);
    }
    for (auto ip : nodes_to_notify.joined) {
        co_await notify_joined(ip);
    }
}

future<> storage_service::topology_state_load(state_change_hint hint) {
#ifdef SEASTAR_DEBUG
    static bool running = false;
    SCYLLA_ASSERT(!running); // The function is not re-entrant
    auto d = defer([] {
        running = false;
    });
    running = true;
#endif

    rtlogger.debug("reload raft topology state");
    std::unordered_set<raft::server_id> prev_normal = _topology_state_machine._topology.normal_nodes | std::views::keys | std::ranges::to<std::unordered_set>();

    std::unordered_set<locator::host_id> tablet_hosts = co_await replica::read_required_hosts(_qp);

    // read topology state from disk and recreate token_metadata from it
    _topology_state_machine._topology = co_await _sys_ks.local().load_topology_state(tablet_hosts);
    _topology_state_machine.reload_count++;

    if (_manage_topology_change_kind_from_group0) {
        set_topology_change_kind(upgrade_state_to_topology_op_kind(_topology_state_machine._topology.upgrade_state));
    }

    if (_topology_state_machine._topology.upgrade_state != topology::upgrade_state_type::done) {
        co_return;
    }

    co_await _qp.container().invoke_on_all([] (cql3::query_processor& qp) {
        // auth-v2 gets enabled when consistent topology changes are enabled
        // (see topology::upgrade_state_type::done above) as we use the same migration procedure
        qp.auth_version = db::system_keyspace::auth_version_t::v2;
    });

    co_await _sl_controller.invoke_on_all([this] (qos::service_level_controller& sl_controller) {
        sl_controller.upgrade_to_v2(_qp, _group0->client());
    });
    co_await update_service_levels_cache(qos::update_both_cache_levels::yes);

    // the view_builder is migrated to v2 in view_builder::migrate_to_v2.
    // it writes a v2 version mutation as topology_change, then we get here
    // to update the service to start using the v2 table.
    auto view_builder_version = co_await _sys_ks.local().get_view_builder_version();
    switch (view_builder_version) {
        case db::system_keyspace::view_builder_version_t::v1_5:
            co_await _view_builder.invoke_on_all([] (db::view::view_builder& vb) -> future<> {
                co_await vb.upgrade_to_v1_5();
            });
            break;
        case db::system_keyspace::view_builder_version_t::v2:
            co_await _view_builder.invoke_on_all([] (db::view::view_builder& vb) -> future<> {
                co_await vb.upgrade_to_v2();
            });
            break;
        default:
            break;
    }

    co_await _feature_service.container().invoke_on_all([&] (gms::feature_service& fs) {
        return fs.enable(boost::copy_range<std::set<std::string_view>>(_topology_state_machine._topology.enabled_features));
    });

    // Update the legacy `enabled_features` key in `system.scylla_local`.
    // It's OK to update it after enabling features because `system.topology` now
    // is the source of truth about enabled features.
    co_await _sys_ks.local().save_local_enabled_features(_topology_state_machine._topology.enabled_features, false);

    auto saved_tmpr = get_token_metadata_ptr();
    {
        auto tmlock = co_await get_token_metadata_lock();
        auto tmptr = make_token_metadata_ptr(token_metadata::config {
            get_token_metadata().get_topology().get_config()
        });
        tmptr->invalidate_cached_rings();

        tmptr->set_version(_topology_state_machine._topology.version);

        const auto read_new = std::invoke([](std::optional<topology::transition_state> state) {
            using read_new_t = locator::token_metadata::read_new_t;
            if (!state.has_value()) {
                return read_new_t::no;
            }
            switch (*state) {
                case topology::transition_state::join_group0:
                    [[fallthrough]];
                case topology::transition_state::tablet_migration:
                    [[fallthrough]];
                case topology::transition_state::tablet_split_finalization:
                    [[fallthrough]];
                case topology::transition_state::commit_cdc_generation:
                    [[fallthrough]];
                case topology::transition_state::tablet_draining:
                    [[fallthrough]];
                case topology::transition_state::write_both_read_old:
                    [[fallthrough]];
                case topology::transition_state::left_token_ring:
                    [[fallthrough]];
                case topology::transition_state::rollback_to_normal:
                    return read_new_t::no;
                case topology::transition_state::write_both_read_new:
                    return read_new_t::yes;
            }
        }, _topology_state_machine._topology.tstate);
        tmptr->set_read_new(read_new);

        auto nodes_to_notify = co_await sync_raft_topology_nodes(tmptr, std::nullopt, std::move(prev_normal));

        std::optional<locator::tablet_metadata> tablets;
        if (hint.tablets_hint) {
            // We want to update the tablet metadata incrementally, so copy it
            // from the current token metadata and update only the changed parts.
            tablets = co_await get_token_metadata().tablets().copy();
            co_await replica::update_tablet_metadata(_qp, *tablets, *hint.tablets_hint);
        } else {
            tablets = co_await replica::read_tablet_metadata(_qp);
        }
        tablets->set_balancing_enabled(_topology_state_machine._topology.tablet_balancing_enabled);
        tmptr->set_tablets(std::move(*tablets));

        co_await replicate_to_all_cores(std::move(tmptr));
        co_await notify_nodes_after_sync(std::move(nodes_to_notify));
        rtlogger.debug("topology_state_load: token metadata replication to all cores finished");
    }

    co_await update_fence_version(_topology_state_machine._topology.fence_version);

    // We don't load gossiper endpoint states in storage_service::join_cluster
    // if raft_topology_change_enabled(). On the other hand gossiper is still needed
    // even in case of raft_topology_change_enabled() mode, since it still contains part
    // of the cluster state. To work correctly, the gossiper needs to know the current
    // endpoints. We cannot rely on seeds alone, since it is not guaranteed that seeds
    // will be up to date and reachable at the time of restart.
    const auto tmptr = get_token_metadata_ptr();
    for (const auto* node : tmptr->get_topology().get_nodes()) {
        const auto& host_id = node->host_id();
        const auto& ep = node->endpoint();
        if (is_me(host_id)) {
            continue;
        }
        if (ep == inet_address{}) {
            continue;
        }
        auto permit = co_await _gossiper.lock_endpoint(ep, gms::null_permit_id);
        // Add the endpoint if it doesn't exist yet in gossip
        // since it is not loaded in join_cluster in the
        // raft_topology_change_enabled() case.
        if (!_gossiper.get_endpoint_state_ptr(ep)) {
            gms::loaded_endpoint_state st;
            st.endpoint = ep;
            st.tokens = boost::copy_range<std::unordered_set<dht::token>>(tmptr->get_tokens(host_id));
            st.opt_dc_rack = node->dc_rack();
            // Save tokens, not needed for raft topology management, but needed by legacy
            // Also ip -> id mapping is needed for address map recreation on reboot
            if (node->is_this_node() && !st.tokens.empty()) {
                st.opt_status = gms::versioned_value::normal(st.tokens);
            }
            co_await _gossiper.add_saved_endpoint(host_id, std::move(st), permit.id());
        }
    }

    // As soon as a node joins token_metadata.topology we
    // need to drop all its rpc connections with ignored_topology flag.
    {
        std::vector<future<>> futures;
        tmptr->get_topology().for_each_node([&](const locator::node* n) {
            const auto ep = n->endpoint();
            if (ep != inet_address{} && !saved_tmpr->get_topology().has_endpoint(ep)) {
                futures.push_back(remove_rpc_client_with_ignored_topology(ep, n->host_id()));
            }
        });
        co_await when_all_succeed(futures.begin(), futures.end()).discard_result();
    }

    for (const auto& gen_id : _topology_state_machine._topology.committed_cdc_generations) {
        rtlogger.trace("topology_state_load: process committed cdc generation {}", gen_id);
        co_await _cdc_gens.local().handle_cdc_generation(gen_id);
        if (gen_id == _topology_state_machine._topology.committed_cdc_generations.back()) {
            co_await _sys_ks.local().update_cdc_generation_id(gen_id);
            rtlogger.debug("topology_state_load: the last committed CDC generation ID: {}", gen_id);
        }
    }

    for (auto& id : _topology_state_machine._topology.ignored_nodes) {
        // Ban all ignored nodes. We do not allow them to go back online
        co_await _messaging.local().ban_host(locator::host_id{id.uuid()});
    }

    slogger.debug("topology_state_load: excluded nodes: {}", _topology_state_machine._topology.get_excluded_nodes());
}

future<> storage_service::topology_transition(state_change_hint hint) {
    SCYLLA_ASSERT(this_shard_id() == 0);
    co_await topology_state_load(std::move(hint)); // reload new state

    _topology_state_machine.event.broadcast();
}

future<> storage_service::reload_raft_topology_state(service::raft_group0_client& group0_client) {
    slogger.info("Waiting for group 0 read/apply mutex before reloading Raft topology state...");
    auto holder = co_await group0_client.hold_read_apply_mutex(_abort_source);
    slogger.info("Reloading Raft topology state");
    // Using topology_transition() instead of topology_state_load(), because the former notifies listeners
    co_await topology_transition();
    slogger.info("Reloaded Raft topology state");
}

future<> storage_service::merge_topology_snapshot(raft_snapshot snp) {
    auto it = std::partition(snp.mutations.begin(), snp.mutations.end(), [] (const canonical_mutation& m) {
        return m.column_family_id() != db::system_keyspace::cdc_generations_v3()->id();
    });

    if (it != snp.mutations.end()) {
        auto s = _db.local().find_schema(db::system_keyspace::NAME, db::system_keyspace::CDC_GENERATIONS_V3);

        // Split big mutations into smaller ones, prepare frozen_muts_to_apply
        std::vector<frozen_mutation> frozen_muts_to_apply;
        {
            frozen_muts_to_apply.reserve(std::distance(it, snp.mutations.end()));
            const auto max_size = _db.local().schema_commitlog()->max_record_size() / 2;
            for (auto i = it; i != snp.mutations.end(); i++) {
                const auto& m = *i;
                auto mut = co_await to_mutation_gently(m, s);
                if (m.representation().size() <= max_size) {
                    frozen_muts_to_apply.push_back(co_await freeze_gently(mut));
                } else {
                    std::vector<mutation> split_muts;
                    co_await split_mutation(std::move(mut), split_muts, max_size);
                    for (auto& mut : split_muts) {
                        frozen_muts_to_apply.push_back(co_await freeze_gently(mut));
                    }
                }
            }
        }

        // Apply non-atomically so as not to hit the commitlog size limit.
        // The cdc_generations_v3 data is not used in any way until
        // it's referenced from the topology table.
        // By applying the cdc_generations_v3 mutations before topology mutations
        // we ensure that the lack of atomicity isn't a problem here.
        co_await max_concurrent_for_each(frozen_muts_to_apply, 128, [&] (const frozen_mutation& m) -> future<> {
            return _db.local().apply(s, m, {}, db::commitlog::force_sync::yes, db::no_timeout);
        });
    }

    // Apply system.topology and system.topology_requests mutations atomically
    // to have a consistent state after restart
    std::vector<mutation> muts;
    muts.reserve(std::distance(snp.mutations.begin(), it));
    std::transform(snp.mutations.begin(), it, std::back_inserter(muts), [this] (const canonical_mutation& m) {
        auto s = _db.local().find_schema(m.column_family_id());
        return m.to_mutation(s);
    });
    co_await _db.local().apply(freeze(muts), db::no_timeout);
}

future<> storage_service::update_service_levels_cache(qos::update_both_cache_levels update_only_effective_cache) {
    SCYLLA_ASSERT(this_shard_id() == 0);
    co_await _sl_controller.local().update_cache(update_only_effective_cache);
}

// Moves the coroutine lambda onto the heap and extends its
// lifetime until the resulting future is completed.
// This allows to use captures in coroutine lambda after co_await-s.
// Without this helper the coroutine lambda is destroyed immediately after
// the caller (e.g. 'then' function implementation) has invoked it and got the future,
// so referencing the captures after co_await would be use-after-free.
template <typename Coro>
static auto ensure_alive(Coro&& coro) {
    return [coro_ptr = std::make_unique<Coro>(std::move(coro))]<typename ...Args>(Args&&... args) mutable {
        auto& coro = *coro_ptr;
        return coro(std::forward<Args>(args)...).finally([coro_ptr = std::move(coro_ptr)] {});
    };
}

// {{{ ip_address_updater

class storage_service::ip_address_updater: public gms::i_endpoint_state_change_subscriber {
    gms::gossip_address_map& _address_map;
    storage_service& _ss;

    future<>
    on_endpoint_change(gms::inet_address endpoint, gms::endpoint_state_ptr ep_state, gms::permit_id permit_id, const char* ev) {
        auto app_state_ptr = ep_state->get_application_state_ptr(gms::application_state::HOST_ID);
        if (!app_state_ptr) {
            co_return;
        }
        locator::host_id id(utils::UUID(app_state_ptr->value()));
        rslog.debug("ip_address_updater::on_endpoint_change({}) {} {}", ev, endpoint, id);

        auto prev_ip = _ss.get_token_metadata().get_endpoint_for_host_id_if_known(id);
        if (prev_ip == endpoint) {
            co_return;
        }

        if (_address_map.find(id) != endpoint) {
            // Address map refused to update IP for the host_id,
            // this means prev_ip has higher generation than endpoint.
            // We can immediately remove endpoint from gossiper
            // since it represents an old IP (before an IP change)
            // for the given host_id. This is not strictly
            // necessary, but it reduces the noise circulated
            // in gossiper messages and allows for clearer
            // expectations of the gossiper state in tests.

            co_await _ss._gossiper.force_remove_endpoint(endpoint, permit_id);
            co_return;
        }


        // If the host_id <-> IP mapping has changed, we need to update system tables, token_metadat and erm.
        if (_ss.raft_topology_change_enabled()) {
            rslog.debug("ip_address_updater::on_endpoint_change({}), host_id {}, "
                        "ip changed from [{}] to [{}], "
                        "waiting for group 0 read/apply mutex before reloading Raft topology state...",
                ev, id, prev_ip, endpoint);

            // We're in a gossiper event handler, so gossiper is currently holding a lock
            // for the endpoint parameter of on_endpoint_change.
            // The topology_state_load function can also try to acquire gossiper locks.
            // If we call sync_raft_topology_nodes here directly, a gossiper lock and
            // the _group0.read_apply_mutex could be taken in cross-order leading to a deadlock.
            // To avoid this, we don't wait for sync_raft_topology_nodes to finish.
            (void)futurize_invoke(ensure_alive([this, id, h = _ss._async_gate.hold()]() -> future<> {
                auto guard = co_await _ss._group0->client().hold_read_apply_mutex(_ss._abort_source);
                co_await utils::get_local_injector().inject("ip-change-raft-sync-delay", std::chrono::milliseconds(500));
                storage_service::nodes_to_notify_after_sync nodes_to_notify;
                auto lock = co_await _ss.get_token_metadata_lock();
                co_await _ss.mutate_token_metadata([this, id, &nodes_to_notify](mutable_token_metadata_ptr t) -> future<> {
                    nodes_to_notify = co_await _ss.sync_raft_topology_nodes(std::move(t), id, {});
                }, storage_service::acquire_merge_lock::no);
                co_await _ss.notify_nodes_after_sync(std::move(nodes_to_notify));
            }));
        }
    }

public:
    ip_address_updater(gms::gossip_address_map& address_map, storage_service& ss)
        : _address_map(address_map)
        , _ss(ss)
    {}

    virtual future<>
    on_join(gms::inet_address endpoint, gms::endpoint_state_ptr ep_state, gms::permit_id permit_id) override {
        return on_endpoint_change(endpoint, ep_state, permit_id, "on_join");
    }

    virtual future<>
    on_change(gms::inet_address endpoint, const gms::application_state_map& states, gms::permit_id) override {
        // Raft server ID never changes - do nothing
        return make_ready_future<>();
    }

    virtual future<>
    on_alive(gms::inet_address endpoint, gms::endpoint_state_ptr ep_state, gms::permit_id permit_id) override {
        return on_endpoint_change(endpoint, ep_state, permit_id, "on_alive");
    }

    virtual future<>
    on_dead(gms::inet_address endpoint, gms::endpoint_state_ptr state, gms::permit_id) override {
        return make_ready_future<>();
    }

    virtual future<>
    on_remove(gms::inet_address endpoint, gms::permit_id) override {
        // The mapping is removed when the server is removed from
        // Raft configuration, not when it's dead or alive, or
        // removed
        return make_ready_future<>();
    }

    virtual future<>
    on_restart(gms::inet_address endpoint, gms::endpoint_state_ptr ep_state, gms::permit_id permit_id) override {
        return on_endpoint_change(endpoint, ep_state, permit_id, "on_restart");
    }
};

// }}} ip_address_updater

future<> storage_service::sstable_cleanup_fiber(raft::server& server, gate::holder group0_holder, sharded<service::storage_proxy>& proxy) noexcept {
    while (!_group0_as.abort_requested()) {
        bool err = false;
        try {
            co_await _topology_state_machine.event.when([&] {
                auto me = _topology_state_machine._topology.find(server.id());
                return me && me->second.cleanup == cleanup_status::running;
            });

            std::vector<future<>> tasks;

            auto do_cleanup_ks = [this, &proxy] (sstring ks_name, std::vector<table_info> table_infos) -> future<> {
                // Wait for all local writes to complete before cleanup
                co_await proxy.invoke_on_all([] (storage_proxy& sp) -> future<> {
                    co_return co_await sp.await_pending_writes();
                });
                auto& compaction_module = _db.local().get_compaction_manager().get_task_manager_module();
                // we flush all tables before cleanup the keyspaces individually, so skip the flush-tables step here
                auto task = co_await compaction_module.make_and_start_task<cleanup_keyspace_compaction_task_impl>(
                    {}, ks_name, _db, table_infos, flush_mode::skip, tasks::is_user_task::no);
                try {
                    co_return co_await task->done();
                } catch (...) {
                    rtlogger.error("cleanup failed keyspace={} tables={} failed: {}", task->get_status().keyspace, table_infos, std::current_exception());
                    throw;
                }
            };

            {
                // The scope for the guard
                auto guard = co_await _group0->client().start_operation(_group0_as);
                auto me = _topology_state_machine._topology.find(server.id());
                // Recheck that cleanup is needed after the barrier
                if (!me || me->second.cleanup != cleanup_status::running) {
                    rtlogger.trace("cleanup triggered, but not needed");
                    continue;
                }

                rtlogger.info("start cleanup");

                // Skip tablets tables since they do their own cleanup and system tables
                // since they are local and not affected by range movements.
                auto ks_erms = _db.local().get_non_local_strategy_keyspaces_erms();
                tasks.reserve(ks_erms.size());

                co_await _db.invoke_on_all([&] (replica::database& db) {
                    return db.flush_all_tables();
                });
                for (auto [ks_name, erm] : ks_erms) {
                    auto& ks = _db.local().find_keyspace(ks_name);
                    const auto& cf_meta_data = ks.metadata().get()->cf_meta_data();
                    std::vector<table_info> table_infos;
                    table_infos.reserve(cf_meta_data.size());
                    for (const auto& [name, schema] : cf_meta_data) {
                        table_infos.emplace_back(table_info{name, schema->id()});
                    }

                    tasks.push_back(do_cleanup_ks(std::move(ks_name), std::move(table_infos)));
                };
            }

            // Note that the guard is released while we are waiting for cleanup tasks to complete
            co_await when_all_succeed(tasks.begin(), tasks.end()).discard_result();

            rtlogger.info("cleanup ended");

            while (true) {
                auto guard = co_await _group0->client().start_operation(_group0_as);
                topology_mutation_builder builder(guard.write_timestamp());
                builder.with_node(server.id()).set("cleanup_status", cleanup_status::clean);

                topology_change change{{builder.build()}};
                group0_command g0_cmd = _group0->client().prepare_command(std::move(change), guard, ::format("cleanup completed for {}", server.id()));

                try {
                    co_await _group0->client().add_entry(std::move(g0_cmd), std::move(guard), _group0_as);
                } catch (group0_concurrent_modification&) {
                    rtlogger.info("cleanup flag clearing: concurrent operation is detected, retrying.");
                    continue;
                }
                break;
            }
            rtlogger.debug("cleanup flag cleared");
        } catch (const seastar::abort_requested_exception&) {
             rtlogger.info("cleanup fiber aborted");
             break;
        } catch (raft::request_aborted&) {
             rtlogger.info("cleanup fiber aborted");
             break;
        } catch (const seastar::broken_condition_variable&) {
             rtlogger.info("cleanup fiber aborted");
             break;
        } catch (...) {
             rtlogger.error("cleanup fiber got an error: {}", std::current_exception());
             err = true;
        }
        if (err) {
            co_await sleep_abortable(std::chrono::seconds(1), _group0_as);
        }
    }
}

future<> storage_service::raft_state_monitor_fiber(raft::server& raft, gate::holder group0_holder, sharded<db::system_distributed_keyspace>& sys_dist_ks) {
    std::optional<abort_source> as;

    try {
        while (!_group0_as.abort_requested()) {
            // Wait for a state change in case we are not a leader yet, or we are are the leader
            // and coordinator work is running (in which case 'as' is engaged)
            while (!raft.is_leader() || as) {
                co_await raft.wait_for_state_change(&_group0_as);
                if (as) {
                    as->request_abort(); // we are no longer a leader, so abort the coordinator
                    co_await std::exchange(_topology_change_coordinator, make_ready_future<>());
                    as = std::nullopt;
                    try {
                        _tablet_allocator.local().on_leadership_lost();
                    } catch (...) {
                        rtlogger.error("tablet_allocator::on_leadership_lost() failed: {}", std::current_exception());
                    }
                }
            }
            // We are the leader now but that can change any time!
            as.emplace();
            // start topology change coordinator in the background
            _topology_change_coordinator = run_topology_coordinator(
                    sys_dist_ks, _gossiper, _messaging.local(), _shared_token_metadata,
                    _sys_ks.local(), _db.local(), *_group0, _topology_state_machine, *as, raft,
                    std::bind_front(&storage_service::raft_topology_cmd_handler, this),
                    _tablet_allocator.local(),
                    get_ring_delay(),
                    _lifecycle_notifier,
                    _feature_service);
        }
    } catch (...) {
        rtlogger.info("raft_state_monitor_fiber aborted with {}", std::current_exception());
    }
    if (as) {
        as->request_abort(); // abort current coordinator if running
        co_await std::move(_topology_change_coordinator);
    }
}

std::unordered_set<raft::server_id> storage_service::find_raft_nodes_from_hoeps(const locator::host_id_or_endpoint_list& hoeps) const {
    std::unordered_set<raft::server_id> ids;
    for (const auto& hoep : hoeps) {
        std::optional<raft::server_id> id;
        if (hoep.has_host_id()) {
            id = raft::server_id{hoep.id().uuid()};
        } else {
            auto hid = _address_map.find_by_addr(hoep.endpoint());
            if (!hid) {
                throw std::runtime_error(::format("Cannot find a mapping to IP {}", hoep.endpoint()));
            }
            id = raft::server_id{hid->uuid()};
        }
        if (!_topology_state_machine._topology.find(*id)) {
            throw std::runtime_error(::format("Node {} is not found in the cluster", *id));
        }
        ids.insert(*id);
    }
    return ids;
}

std::unordered_set<raft::server_id> storage_service::ignored_nodes_from_join_params(const join_node_request_params& params) {
    const locator::host_id_or_endpoint_list ignore_nodes_params = string_list_to_endpoint_list(params.ignore_nodes);
    std::unordered_set<raft::server_id> ignored_nodes{find_raft_nodes_from_hoeps(ignore_nodes_params)};

    if (params.replaced_id) {
        // insert node that should be replaced to ignore list so that other topology operations
        // can ignore it
        ignored_nodes.insert(*params.replaced_id);
    }

    return ignored_nodes;
}

std::vector<canonical_mutation> storage_service::build_mutation_from_join_params(const join_node_request_params& params, service::group0_guard& guard) {
    topology_mutation_builder builder(guard.write_timestamp());
    auto ignored_nodes = ignored_nodes_from_join_params(params);

    if (!ignored_nodes.empty()) {
        auto bad_id = std::find_if_not(ignored_nodes.begin(), ignored_nodes.end(), [&] (auto n) {
            return _topology_state_machine._topology.normal_nodes.contains(n);
        });
        if (bad_id != ignored_nodes.end()) {
            throw std::runtime_error(::format("replace: there is no node with id {} in normal state. Cannot ignore it.", *bad_id));
        }
        builder.add_ignored_nodes(std::move(ignored_nodes));
    }

    auto& node_builder = builder.with_node(params.host_id)
        .set("node_state", node_state::none)
        .set("datacenter", params.datacenter)
        .set("rack", params.rack)
        .set("release_version", params.release_version)
        .set("num_tokens", params.num_tokens)
        .set("tokens_string", params.tokens_string)
        .set("shard_count", params.shard_count)
        .set("ignore_msb", params.ignore_msb)
        .set("cleanup_status", cleanup_status::clean)
        .set("supported_features", boost::copy_range<std::set<sstring>>(params.supported_features));

    if (params.replaced_id) {
        node_builder
            .set("topology_request", topology_request::replace)
            .set("replaced_id", *params.replaced_id);
    } else {
        node_builder
            .set("topology_request", topology_request::join);
    }
    node_builder.set("request_id", params.request_id);
    topology_request_tracking_mutation_builder rtbuilder(params.request_id, _db.local().features().topology_requests_type_column);
    rtbuilder.set("initiating_host",_group0->group0_server().id().uuid())
             .set("done", false);
    rtbuilder.set("request_type", params.replaced_id ? topology_request::replace : topology_request::join);

    return {builder.build(), rtbuilder.build()};
}

class join_node_rpc_handshaker : public service::group0_handshaker {
private:
    service::storage_service& _ss;
    const join_node_request_params& _req;

public:
    join_node_rpc_handshaker(service::storage_service& ss, const join_node_request_params& req)
            : _ss(ss)
            , _req(req)
    {}

    future<> pre_server_start(const group0_info& g0_info) override {
        rtlogger.info("join: sending the join request to {}", g0_info.ip_addr);

        auto result = co_await ser::join_node_rpc_verbs::send_join_node_request(
                &_ss._messaging.local(), netw::msg_addr(g0_info.ip_addr), g0_info.id, _req);
        std::visit(overloaded_functor {
            [this] (const join_node_request_result::ok&) {
                rtlogger.info("join: request to join placed, waiting"
                             " for the response from the topology coordinator");

                if (utils::get_local_injector().enter("pre_server_start_drop_expiring")) {
                    _ss._gossiper.get_mutable_address_map().force_drop_expiring_entries();
                }

                _ss._join_node_request_done.set_value();
            },
            [] (const join_node_request_result::rejected& rej) {
                throw std::runtime_error(
                        format("the topology coordinator rejected request to join the cluster: {}", rej.reason));
            },
        }, result.result);

        co_return;
    }

    future<bool> post_server_start(const group0_info& g0_info, abort_source& as) override {
        // Group 0 has been started. Allow the join_node_response to be handled.
        _ss._join_node_group0_started.set_value();

        // Processing of the response is done in `join_node_response_handler`.
        // Wait for it to complete. If the topology coordinator fails to
        // deliver the rejection, it won't complete. In such a case, the
        // operator is responsible for shutting down the joining node.
        co_await _ss._join_node_response_done.get_shared_future(as);
        rtlogger.info("join: success");
        co_return true;
    }
};

future<> storage_service::raft_initialize_discovery_leader(const join_node_request_params& params) {
    // No other server can become a member of the cluster until
    // we finish adding ourselves. This is ensured by
    // waiting in join_node_request_handler for
    // _topology_state_machine._topology.normal_nodes to be not empty.
    // We cannot mark ourselves as dead during this process.
    // This means there is no valid way we can lose quorum here,
    // but some subsystems may just become unreasonably slow for various reasons,
    // so we nonetheless use raft_timeout{} here.

    if (_topology_state_machine._topology.is_empty()) {
        co_await _group0->group0_server_with_timeouts().read_barrier(&_group0_as, raft_timeout{});
    }

    while (_topology_state_machine._topology.is_empty()) {
        if (params.replaced_id.has_value()) {
            throw std::runtime_error(::format("Cannot perform a replace operation because this is the first node in the cluster"));
        }

        if (params.num_tokens == 0 && params.tokens_string.empty()) {
            throw std::runtime_error("Cannot start the first node in the cluster as zero-token");
        }

        rtlogger.info("adding myself as the first node to the topology");
        auto guard = co_await _group0->client().start_operation(_group0_as, raft_timeout{});

        auto insert_join_request_mutations = build_mutation_from_join_params(params, guard);

        // We are the first node and we define the cluster.
        // Set the enabled_features field to our features.
        topology_mutation_builder builder(guard.write_timestamp());
        builder.add_enabled_features(boost::copy_range<std::set<sstring>>(params.supported_features))
                .set_upgrade_state(topology::upgrade_state_type::done); // Skip upgrade, start right in the topology-on-raft mode
        auto enable_features_mutation = builder.build();

        insert_join_request_mutations.push_back(std::move(enable_features_mutation));

        auto sl_status_mutation = co_await _sys_ks.local().make_service_levels_version_mutation(2, guard);
        insert_join_request_mutations.emplace_back(std::move(sl_status_mutation));
        
        insert_join_request_mutations.emplace_back(
                co_await _sys_ks.local().make_auth_version_mutation(guard.write_timestamp(), db::system_keyspace::auth_version_t::v2));

        insert_join_request_mutations.emplace_back(
                co_await _sys_ks.local().make_view_builder_version_mutation(guard.write_timestamp(), db::system_keyspace::view_builder_version_t::v2));

        topology_change change{std::move(insert_join_request_mutations)};
        group0_command g0_cmd = _group0->client().prepare_command(std::move(change), guard,
                "bootstrap: adding myself as the first node to the topology");
        try {
            co_await _group0->client().add_entry(std::move(g0_cmd), std::move(guard), _group0_as, raft_timeout{});
        } catch (group0_concurrent_modification&) {
            rtlogger.info("bootstrap: concurrent operation is detected, retrying.");
        }
    }
}

future<> storage_service::update_topology_with_local_metadata(raft::server& raft_server) {
    // TODO: include more metadata here
    auto local_shard_count = smp::count;
    auto local_ignore_msb = _db.local().get_config().murmur3_partitioner_ignore_msb_bits();
    auto local_release_version = version::release();
    auto local_supported_features = boost::copy_range<std::set<sstring>>(_feature_service.supported_feature_set());

    auto synchronized = [&] () {
        auto it = _topology_state_machine._topology.find(raft_server.id());
        if (!it) {
            throw std::runtime_error{"Removed from topology while performing metadata update"};
        }

        auto& replica_state = it->second;

        return replica_state.shard_count == local_shard_count
            && replica_state.ignore_msb == local_ignore_msb
            && replica_state.release_version == local_release_version
            && replica_state.supported_features == local_supported_features
            && replica_state.datacenter == _snitch.local()->get_datacenter()
            && replica_state.rack == _snitch.local()->get_rack();
    };

    // We avoid performing a read barrier if we're sure that our metadata stored in topology
    // is the same as local metadata. Note that only we can update our metadata, other nodes cannot.
    //
    // We use a persisted flag `must_update_topology` to avoid the following scenario:
    // 1. the node restarts and its metadata changes
    // 2. the node commits the new metadata to topology, but before the update is applied
    //    to the local state machine, the node crashes
    // 3. then the metadata changes back to old values and node restarts again
    // 4. the local state machine tells us that we're in sync, which is wrong
    // If the persisted flag is true, it tells us that we attempted a metadata change earlier,
    // forcing us to perform a read barrier even when the local state machine tells us we're in sync.

    if (synchronized() && !(co_await _sys_ks.local().get_must_synchronize_topology())) {
        co_return;
    }

    while (true) {
        rtlogger.info("refreshing topology to check if it's synchronized with local metadata");

        auto guard = co_await _group0->client().start_operation(_group0_as, raft_timeout{});

        if (synchronized()) {
            break;
        }

        // It might happen that, in the previous run, the node commits a command
        // that adds support for a feature, crashes before applying it and now
        // it is not safe to disable support for it. If there is an attempt to
        // downgrade the node then `enable_features_on_startup` called much
        // earlier won't catch it, we only can do it here after performing
        // a read barrier - so we repeat it here.
        //
        // Fortunately, there is no risk that this feature was marked as enabled
        // because it requires that the current node responded to a barrier
        // request - which will fail in this situation.
        const auto& enabled_features = _topology_state_machine._topology.enabled_features;
        const auto unsafe_to_disable_features = _topology_state_machine._topology.calculate_not_yet_enabled_features();
        _feature_service.check_features(enabled_features, unsafe_to_disable_features);

        rtlogger.info("updating topology with local metadata");

        co_await _sys_ks.local().set_must_synchronize_topology(true);

        topology_mutation_builder builder(guard.write_timestamp());
        builder.with_node(raft_server.id())
               .set("shard_count", local_shard_count)
               .set("ignore_msb", local_ignore_msb)
               .set("release_version", local_release_version)
               .set("supported_features", local_supported_features)
               .set("datacenter", _snitch.local()->get_datacenter())
               .set("rack", _snitch.local()->get_rack());

        topology_change change{{builder.build()}};
        group0_command g0_cmd = _group0->client().prepare_command(
                std::move(change), guard, ::format("{}: update topology with local metadata", raft_server.id()));

        try {
            co_await _group0->client().add_entry(std::move(g0_cmd), std::move(guard), _group0_as, raft_timeout{});
        } catch (group0_concurrent_modification&) {
            rtlogger.info("update topology with local metadata:"
                         " concurrent operation is detected, retrying.");
        }
    }

    co_await _sys_ks.local().set_must_synchronize_topology(false);
}

future<> storage_service::start_upgrade_to_raft_topology() {
    SCYLLA_ASSERT(this_shard_id() == 0);

    if (_topology_state_machine._topology.upgrade_state != topology::upgrade_state_type::not_upgraded) {
        co_return;
    }

    if ((co_await _group0->client().get_group0_upgrade_state()).second != group0_upgrade_state::use_post_raft_procedures) {
        throw std::runtime_error(fmt::format("Upgrade to schema-on-raft didn't complete yet. It is a prerequisite for starting "
                "upgrade to raft topology. Refusing to continue. Consult the documentation for more details: {}",
                raft_upgrade_doc));
    }

    if (!_feature_service.supports_consistent_topology_changes) {
        throw std::runtime_error("The SUPPORTS_CONSISTENT_TOPOLOGY_CHANGES feature is not enabled yet. "
                "Not all nodes in the cluster might support topology on raft yet. Make sure that "
                "all nodes in the cluster are upgraded to the same version. Refusing to continue.");
    }

    if (auto unreachable = _gossiper.get_unreachable_nodes(); !unreachable.empty()) {
        throw std::runtime_error(fmt::format(
            "Nodes {} are seen as down. All nodes must be alive in order to start the upgrade. "
            "Refusing to continue.",
            unreachable));
    }

    while (true) {
        auto guard = co_await _group0->client().start_operation(_group0_as, raft_timeout{});

        if (_topology_state_machine._topology.upgrade_state != topology::upgrade_state_type::not_upgraded) {
            co_return;
        }

        rtlogger.info("requesting to start upgrade to topology on raft");
        topology_mutation_builder builder(guard.write_timestamp());
        builder.set_upgrade_state(topology::upgrade_state_type::build_coordinator_state);
        topology_change change{{builder.build()}};
        group0_command g0_cmd = _group0->client().prepare_command(std::move(change), guard, "upgrade: start");

        try {
            co_await _group0->client().add_entry(std::move(g0_cmd), std::move(guard), _group0_as, raft_timeout{});
            break;
        } catch (group0_concurrent_modification&) {
            rtlogger.info("upgrade: concurrent operation is detected, retrying.");
            continue;
        }
    };

    rtlogger.info("upgrade to topology on raft is scheduled");
    co_return;
}

topology::upgrade_state_type storage_service::get_topology_upgrade_state() const {
    SCYLLA_ASSERT(this_shard_id() == 0);
    return _topology_state_machine._topology.upgrade_state;
}

future<> storage_service::await_tablets_rebuilt(raft::server_id replaced_id) {
    auto is_drained = [&] {
        return !get_token_metadata().tablets().has_replica_on(locator::host_id(replaced_id.uuid()));
    };
    if (!is_drained()) {
        slogger.info("Waiting for tablet replicas from the replaced node to be rebuilt");
        co_await _topology_state_machine.event.when([&] {
            return is_drained();
        });
    }
    slogger.info("Tablet replicas from the replaced node have been rebuilt");
}

future<> storage_service::join_topology(sharded<db::system_distributed_keyspace>& sys_dist_ks,
        sharded<service::storage_proxy>& proxy,
        std::unordered_set<gms::inet_address> initial_contact_nodes,
        std::unordered_map<locator::host_id, gms::loaded_endpoint_state> loaded_endpoints,
        std::unordered_map<gms::inet_address, sstring> loaded_peer_features,
        std::chrono::milliseconds delay,
        start_hint_manager start_hm,
        gms::generation_type new_generation) {
    std::unordered_set<token> bootstrap_tokens;
    gms::application_state_map app_states;
    /* The timestamp of the CDC streams generation that this node has proposed when joining.
     * This value is nullopt only when:
     * 1. this node is being upgraded from a non-CDC version,
     * 2. this node is starting for the first time or restarting with CDC previously disabled,
     *    in which case the value should become populated before we leave the join_topology procedure.
     *
     * Important: this variable is using only during the startup procedure. It is moved out from
     * at the end of `join_topology`; the responsibility handling of CDC generations is passed
     * to cdc::generation_service.
     *
     * DO NOT use this variable after `join_topology` (i.e. after we call `generation_service::after_join`
     * and pass it the ownership of the timestamp.
     */
    std::optional<cdc::generation_id> cdc_gen_id;

    std::optional<replacement_info> ri;
    std::optional<gms::inet_address> replace_address;
    std::optional<locator::host_id> replaced_host_id;
    std::optional<raft_group0::replace_info> raft_replace_info;
    auto tmlock = std::make_unique<token_metadata_lock>(co_await get_token_metadata_lock());
    auto tmptr = co_await get_mutable_token_metadata_ptr();
    if (is_replacing()) {
        if (_sys_ks.local().bootstrap_complete()) {
            throw std::runtime_error("Cannot replace address with a node that is already bootstrapped");
        }
        ri = co_await prepare_replacement_info(initial_contact_nodes, loaded_peer_features);

        const auto& my_location = tmptr->get_topology().get_location();
        if (my_location != ri->dc_rack) {
            auto msg = fmt::format("Cannot replace node {}/{} with a node on a different data center or rack. Current location={}/{}, new location={}/{}",
                    ri->host_id, ri->address, ri->dc_rack.dc, ri->dc_rack.rack, my_location.dc, my_location.rack);
            slogger.error("{}", msg);
            throw std::runtime_error(msg);
        }

        replace_address = ri->address;
        raft_replace_info = raft_group0::replace_info {
            .raft_id = raft::server_id{ri->host_id.uuid()},
        };
        if (!raft_topology_change_enabled()) {
            bootstrap_tokens = std::move(ri->tokens);

            slogger.info("Replacing a node with {} IP address, my address={}, node being replaced={}",
                get_broadcast_address() == *replace_address ? "the same" : "a different",
                get_broadcast_address(), *replace_address);
            tmptr->update_topology(tmptr->get_my_id(), std::nullopt, locator::node::state::replacing);
            tmptr->update_topology(ri->host_id, std::move(ri->dc_rack), locator::node::state::being_replaced);
            co_await tmptr->update_normal_tokens(bootstrap_tokens, ri->host_id);
            tmptr->update_host_id(ri->host_id, *replace_address);

            replaced_host_id = ri->host_id;

            // With gossip, after a full cluster restart, the ignored nodes
            // state is loaded from system.peers with no STATUS state,
            // therefore we need to "inject" their state here after we
            // learn about them in the shadow round initiated in `prepare_replacement_info`.
            for (const auto& [host_id, st] : ri->ignore_nodes) {
                tmptr->update_host_id(host_id, st.endpoint);
                if (st.opt_dc_rack) {
                    tmptr->update_topology(host_id, st.opt_dc_rack, locator::node::state::normal);
                }
                if (!st.tokens.empty()) {
                    co_await tmptr->update_normal_tokens(st.tokens, host_id);
                }
            }
        }
    } else if (should_bootstrap()) {
        co_await check_for_endpoint_collision(initial_contact_nodes, loaded_peer_features);
    } else {
        auto local_features = _feature_service.supported_feature_set();
        slogger.info("Performing gossip shadow round, initial_contact_nodes={}", initial_contact_nodes);
        co_await _gossiper.do_shadow_round(initial_contact_nodes, gms::gossiper::mandatory::no);
        if (!raft_topology_change_enabled()) {
            _gossiper.check_knows_remote_features(local_features, loaded_peer_features);
        }
        _gossiper.check_snitch_name_matches(_snitch.local()->get_name());
        // Check if the node is already removed from the cluster
        auto local_host_id = get_token_metadata().get_my_id();
        auto my_ip = get_broadcast_address();
        if (!_gossiper.is_safe_for_restart(my_ip, local_host_id)) {
            throw std::runtime_error(::format("The node {} with host_id {} is removed from the cluster. Can not restart the removed node to join the cluster again!",
                    my_ip, local_host_id));
        }
        co_await _gossiper.reset_endpoint_state_map();
        for (const auto& [host_id, st] : loaded_endpoints) {
            // gossiping hasn't started yet
            // so no need to lock the endpoint
            co_await _gossiper.add_saved_endpoint(host_id, st, gms::null_permit_id);
        }
    }
    auto features = _feature_service.supported_feature_set();
    slogger.info("Save advertised features list in the 'system.{}' table", db::system_keyspace::LOCAL);
    // Save the advertised feature set to system.local table after
    // all remote feature checks are complete and after gossip shadow rounds are done.
    // At this point, the final feature set is already determined before the node joins the ring.
    co_await _sys_ks.local().save_local_supported_features(features);

    // If this is a restarting node, we should update tokens before gossip starts
    auto my_tokens = co_await _sys_ks.local().get_saved_tokens();
    bool restarting_normal_node = _sys_ks.local().bootstrap_complete() && !is_replacing();
    if (restarting_normal_node) {
        if (my_tokens.empty() && _db.local().get_config().join_ring()) {
            throw std::runtime_error("Cannot restart with join_ring=true because the node has already joined the cluster as a zero-token node");
        }
        if (!my_tokens.empty() && !_db.local().get_config().join_ring()) {
            throw std::runtime_error("Cannot restart with join_ring=false because the node already owns tokens");
        }
        slogger.info("Restarting a node in NORMAL status");
        // This node must know about its chosen tokens before other nodes do
        // since they may start sending writes to this node after it gossips status = NORMAL.
        // Therefore we update _token_metadata now, before gossip starts.
        tmptr->update_topology(tmptr->get_my_id(), _snitch.local()->get_location(), locator::node::state::normal);
        co_await tmptr->update_normal_tokens(my_tokens, tmptr->get_my_id());

        cdc_gen_id = co_await _sys_ks.local().get_cdc_generation_id();
        if (!cdc_gen_id) {
            // We could not have completed joining if we didn't generate and persist a CDC streams timestamp,
            // unless we are restarting after upgrading from non-CDC supported version.
            // In that case we won't begin a CDC generation: it should be done by one of the nodes
            // after it learns that it everyone supports the CDC feature.
            cdc_log.warn(
                    "Restarting node in NORMAL status with CDC enabled, but no streams timestamp was proposed"
                    " by this node according to its local tables. Are we upgrading from a non-CDC supported version?");
        }
    }

    // have to start the gossip service before we can see any info on other nodes.  this is necessary
    // for bootstrap to get the load info it needs.
    // (we won't be part of the storage ring though until we add a counterId to our state, below.)
    // Seed the host ID-to-endpoint map with our own ID.
    auto local_host_id = get_token_metadata().get_my_id();

    // Replicate the tokens early because once gossip runs other nodes
    // might send reads/writes to this node. Replicate it early to make
    // sure the tokens are valid on all the shards.
    co_await replicate_to_all_cores(std::move(tmptr));
    tmlock.reset();

    utils::get_local_injector().inject("stop_after_saving_tokens",
        [] { std::raise(SIGSTOP); });

    auto broadcast_rpc_address = get_token_metadata_ptr()->get_topology().my_cql_address();
    // Ensure we know our own actual Schema UUID in preparation for updates
    co_await db::schema_tables::recalculate_schema_version(_sys_ks, proxy, _feature_service);

    app_states.emplace(gms::application_state::NET_VERSION, versioned_value::network_version());
    app_states.emplace(gms::application_state::HOST_ID, versioned_value::host_id(local_host_id));
    app_states.emplace(gms::application_state::RPC_ADDRESS, versioned_value::rpcaddress(broadcast_rpc_address));
    app_states.emplace(gms::application_state::RELEASE_VERSION, versioned_value::release_version());
    app_states.emplace(gms::application_state::SUPPORTED_FEATURES, versioned_value::supported_features(features));
    app_states.emplace(gms::application_state::CACHE_HITRATES, versioned_value::cache_hitrates(""));
    app_states.emplace(gms::application_state::SCHEMA_TABLES_VERSION, versioned_value(db::schema_tables::version));
    app_states.emplace(gms::application_state::RPC_READY, versioned_value::cql_ready(false));
    app_states.emplace(gms::application_state::VIEW_BACKLOG, versioned_value(""));
    app_states.emplace(gms::application_state::SCHEMA, versioned_value::schema(_db.local().get_version()));
    if (restarting_normal_node) {
        // Order is important: both the CDC streams timestamp and tokens must be known when a node handles our status.
        // Exception: there might be no CDC streams timestamp proposed by us if we're upgrading from a non-CDC version.
        app_states.emplace(gms::application_state::TOKENS, versioned_value::tokens(my_tokens));
        app_states.emplace(gms::application_state::CDC_GENERATION_ID, versioned_value::cdc_generation_id(cdc_gen_id));
        app_states.emplace(gms::application_state::STATUS, versioned_value::normal(my_tokens));
    }
    if (!raft_topology_change_enabled() && is_replacing()) {
        app_states.emplace(gms::application_state::TOKENS, versioned_value::tokens(bootstrap_tokens));
    }
    app_states.emplace(gms::application_state::SNITCH_NAME, versioned_value::snitch_name(_snitch.local()->get_name()));
    app_states.emplace(gms::application_state::SHARD_COUNT, versioned_value::shard_count(smp::count));
    app_states.emplace(gms::application_state::IGNORE_MSB_BITS, versioned_value::ignore_msb_bits(_db.local().get_config().murmur3_partitioner_ignore_msb_bits()));

    for (auto&& s : _snitch.local()->get_app_states()) {
        app_states.emplace(s.first, std::move(s.second));
    }

    auto schema_change_announce = _db.local().observable_schema_version().observe([this] (table_schema_version schema_version) mutable {
        _migration_manager.local().passive_announce(std::move(schema_version));
    });

    _listeners.emplace_back(make_lw_shared(std::move(schema_change_announce)));

    slogger.info("Starting up server gossip");

    co_await _gossiper.start_gossiping(new_generation, app_states);

    utils::get_local_injector().inject("stop_after_starting_gossiping",
        [] { std::raise(SIGSTOP); });

    if (!raft_topology_change_enabled() && should_bootstrap()) {
        // Wait for NORMAL state handlers to finish for existing nodes now, so that connection dropping
        // (happening at the end of `handle_state_normal`: `notify_joined`) doesn't interrupt
        // group 0 joining or repair. (See #12764, #12956, #12972, #13302)
        //
        // But before we can do that, we must make sure that gossip sees at least one other node
        // and fetches the list of peers from it; otherwise `wait_for_normal_state_handled_on_boot`
        // may trivially finish without waiting for anyone.
        co_await _gossiper.wait_for_live_nodes_to_show_up(2);

        // Note: in Raft topology mode this is unnecessary.
        // Node state changes are propagated to the cluster through explicit global barriers.
        co_await wait_for_normal_state_handled_on_boot();

        // NORMAL doesn't necessarily mean UP (#14042). Wait for these nodes to be UP as well
        // to reduce flakiness (we need them to be UP to perform CDC generation write and for repair/streaming).
        //
        // We do it in Raft topology mode as well in join_node_response_handler. The calculation of nodes to
        // sync with is done based on topology state machine instead of gossiper as it is here.
        //
        // We calculate nodes to wait for based on token_metadata. Previously we would use gossiper
        // directly for this, but gossiper may still contain obsolete entries from 1. replaced nodes
        // and 2. nodes that have changed their IPs; these entries are eventually garbage-collected,
        // but here they may still be present if we're performing topology changes in quick succession.
        // `token_metadata` has all host ID / token collisions resolved so in particular it doesn't contain
        // these obsolete IPs. Refs: #14487, #14468
        //
        // We recalculate nodes in every step of the loop in wait_alive. For example, if we booted a new node
        // just after removing a different node, other nodes could still see the removed node as NORMAL. Then,
        // the joining node would wait for it to be UP, and wait_alive would time out. Recalculation fixes
        // this problem. Ref: #17526
        auto get_sync_nodes = [&] {
            std::vector<locator::host_id> sync_nodes;
            get_token_metadata().get_topology().for_each_node([&] (const locator::node* np) {
                const auto& host_id = np->host_id();
                if (!ri || (host_id != ri->host_id && !ri->ignore_nodes.contains(host_id))) {
                    sync_nodes.push_back(host_id);
                }
            });
            return sync_nodes;
        };

        slogger.info("Waiting for other nodes to be alive. Current nodes: {}", get_sync_nodes());
        co_await _gossiper.wait_alive(get_sync_nodes, wait_for_live_nodes_timeout);
        slogger.info("Nodes {} are alive", get_sync_nodes());
    }

    SCYLLA_ASSERT(_group0);

    join_node_request_params join_params {
        .host_id = _group0->load_my_id(),
        .cluster_name = _db.local().get_config().cluster_name(),
        .snitch_name = _db.local().get_snitch_name(),
        .datacenter = _snitch.local()->get_datacenter(),
        .rack = _snitch.local()->get_rack(),
        .release_version = version::release(),
        .num_tokens = _db.local().get_config().join_ring() ? _db.local().get_config().num_tokens() : 0,
        .tokens_string = _db.local().get_config().join_ring() ? _db.local().get_config().initial_token() : sstring(),
        .shard_count = smp::count,
        .ignore_msb =  _db.local().get_config().murmur3_partitioner_ignore_msb_bits(),
        .supported_features = boost::copy_range<std::vector<sstring>>(_feature_service.supported_feature_set()),
        .request_id = utils::UUID_gen::get_time_UUID(),
    };

    if (raft_replace_info) {
        join_params.replaced_id = raft_replace_info->raft_id;
        join_params.ignore_nodes = utils::split_comma_separated_list(_db.local().get_config().ignore_dead_nodes_for_replace());
        if (!locator::check_host_ids_contain_only_uuid(join_params.ignore_nodes)) {
            slogger.warn("Warning: Using IP addresses for '--ignore-dead-nodes-for-replace' is deprecated and will"
                         " be disabled in a future release. Please use host IDs instead. Provided values: {}",
                         _db.local().get_config().ignore_dead_nodes_for_replace());
        }
    }

    // if the node is bootstrapped the function will do nothing since we already created group0 in main.cc
    ::shared_ptr<group0_handshaker> handshaker = raft_topology_change_enabled()
            ? ::make_shared<join_node_rpc_handshaker>(*this, join_params)
            : _group0->make_legacy_handshaker(false);
    co_await _group0->setup_group0(_sys_ks.local(), initial_contact_nodes, std::move(handshaker),
            raft_replace_info, *this, _qp, _migration_manager.local(), raft_topology_change_enabled());

    raft::server* raft_server = co_await [this] () -> future<raft::server*> {
        if (!raft_topology_change_enabled()) {
            co_return nullptr;
        } else if (_sys_ks.local().bootstrap_complete()) {
            auto [upgrade_lock_holder, upgrade_state] = co_await _group0->client().get_group0_upgrade_state();
            co_return upgrade_state == group0_upgrade_state::use_post_raft_procedures ? &_group0->group0_server() : nullptr;
        } else {
            auto upgrade_state = (co_await _group0->client().get_group0_upgrade_state()).second;
            if (upgrade_state != group0_upgrade_state::use_post_raft_procedures) {
                on_internal_error(rtlogger, "cluster not upgraded to use group 0 after setup_group0");
            }
            co_return &_group0->group0_server();
        }
    } ();

    if (!raft_topology_change_enabled()) {
        co_await _gossiper.wait_for_gossip_to_settle();
    }

    // This is the moment when the locator::topology has gathered information about other nodes
    // in the cluster -- either through gossiper, or by loading it from disk -- so it's safe
    // to start the hint managers.
    if (start_hm) {
        co_await proxy.invoke_on_all([] (storage_proxy& local_proxy) {
            return local_proxy.start_hints_manager();
        });
    }

    if (!raft_topology_change_enabled()) {
        co_await _feature_service.enable_features_on_join(_gossiper, _sys_ks.local(), *this);
    }

    set_mode(mode::JOINING);

    co_await utils::get_local_injector().inject("delay_bootstrap_120s", std::chrono::seconds(120));

    if (raft_server) { // Raft is enabled. Check if we need to bootstrap ourself using raft
        rtlogger.info("topology changes are using raft");

        // Prevent shutdown hangs. We cannot count on wait_for_group0_stop while we are
        // joining group 0.
        auto sub = _abort_source.subscribe([this] () noexcept {
            _group0_as.request_abort();
            _topology_state_machine.event.broken(make_exception_ptr(abort_requested_exception()));
        });

        // Nodes that are not discovery leaders have their join request inserted
        // on their behalf by an existing node in the cluster during the handshake.
        // Discovery leaders on the other need to insert the join request themselves,
        // we do that here.
        co_await raft_initialize_discovery_leader(join_params);

        // start topology coordinator fiber
        _raft_state_monitor = raft_state_monitor_fiber(*raft_server, _group0->hold_group0_gate(), sys_dist_ks);
        // start cleanup fiber
        _sstable_cleanup_fiber = sstable_cleanup_fiber(*raft_server, _group0->hold_group0_gate(), proxy);

        // Need to start system_distributed_keyspace before bootstrap because bootstrapping
        // process may access those tables.
        supervisor::notify("starting system distributed keyspace");
        co_await sys_dist_ks.invoke_on_all(&db::system_distributed_keyspace::start);

        if (_sys_ks.local().bootstrap_complete()) {
            if (_topology_state_machine._topology.left_nodes.contains(raft_server->id())) {
                throw std::runtime_error("A node that already left the cluster cannot be restarted");
            }
        } else {
            if (!_db.local().get_config().join_ring() && !_feature_service.zero_token_nodes) {
                throw std::runtime_error("Cannot boot a node with join_ring=false because the cluster does not support the ZERO_TOKEN_NODES feature");
            }

            auto err = co_await wait_for_topology_request_completion(join_params.request_id);
            if (!err.empty()) {
                throw std::runtime_error(fmt::format("{} failed. See earlier errors ({})", raft_replace_info ? "Replace" : "Bootstrap", err));
            }

            if (raft_replace_info) {
                co_await await_tablets_rebuilt(raft_replace_info->raft_id);
            }
        }

        // If we were the first node in the cluster, at this point `upgrade_state` will be
        // initialized properly. Yield control to group 0
        _manage_topology_change_kind_from_group0 = true;
        set_topology_change_kind(upgrade_state_to_topology_op_kind(_topology_state_machine._topology.upgrade_state));

        co_await update_topology_with_local_metadata(*raft_server);

        // Node state is enough to know that bootstrap has completed, but to make legacy code happy
        // let it know that the bootstrap is completed as well
        co_await _sys_ks.local().set_bootstrap_state(db::system_keyspace::bootstrap_state::COMPLETED);
        set_mode(mode::NORMAL);

        utils::get_local_injector().inject("stop_after_setting_mode_to_normal_raft_topology",
            [] { std::raise(SIGSTOP); });

        if (get_token_metadata().sorted_tokens().empty()) {
            auto err = ::format("join_topology: Sorted token in token_metadata is empty");
            slogger.error("{}", err);
            throw std::runtime_error(err);
        }

        co_await _group0->finish_setup_after_join(*this, _qp, _migration_manager.local(), true);

        // Initializes monitor only after updating local topology.
        start_tablet_split_monitor();

        auto ids = _topology_state_machine._topology.normal_nodes |
                   std::views::keys |
                   std::views::transform([] (raft::server_id id) { return locator::host_id{id.uuid()}; }) |
                   std::ranges::to<std::unordered_set<locator::host_id>>();

        co_await _gossiper.notify_nodes_on_up(std::move(ids));

        co_return;
    }

    _manage_topology_change_kind_from_group0 = true;
    set_topology_change_kind(upgrade_state_to_topology_op_kind(_topology_state_machine._topology.upgrade_state));

    // We bootstrap if we haven't successfully bootstrapped before, as long as we are not a seed.
    // If we are a seed, or if the user manually sets auto_bootstrap to false,
    // we'll skip streaming data from other nodes and jump directly into the ring.
    //
    // The seed check allows us to skip the RING_DELAY sleep for the single-node cluster case,
    // which is useful for both new users and testing.
    //
    // We attempted to replace this with a schema-presence check, but you need a meaningful sleep
    // to get schema info from gossip which defeats the purpose.  See CASSANDRA-4427 for the gory details.
    if (should_bootstrap()) {
        bool resume_bootstrap = _sys_ks.local().bootstrap_in_progress();
        if (resume_bootstrap) {
            slogger.warn("Detected previous bootstrap failure; retrying");
        } else {
            co_await _sys_ks.local().set_bootstrap_state(db::system_keyspace::bootstrap_state::IN_PROGRESS);
        }
        slogger.info("waiting for ring information");

        // if our schema hasn't matched yet, keep sleeping until it does
        // (post CASSANDRA-1391 we don't expect this to be necessary very often, but it doesn't hurt to be careful)
        co_await wait_for_ring_to_settle();

        if (!replace_address) {
            auto tmptr = get_token_metadata_ptr();

            if (tmptr->is_normal_token_owner(tmptr->get_my_id())) {
                throw std::runtime_error("This node is already a member of the token ring; bootstrap aborted. (If replacing a dead node, remove the old one from the ring first.)");
            }
            slogger.info("getting bootstrap token");
            if (resume_bootstrap) {
                bootstrap_tokens = co_await _sys_ks.local().get_saved_tokens();
                if (!bootstrap_tokens.empty()) {
                    slogger.info("Using previously saved tokens = {}", bootstrap_tokens);
                } else {
                    bootstrap_tokens = boot_strapper::get_bootstrap_tokens(tmptr, _db.local().get_config(), dht::check_token_endpoint::yes);
                }
            } else {
                bootstrap_tokens = boot_strapper::get_bootstrap_tokens(tmptr, _db.local().get_config(), dht::check_token_endpoint::yes);
            }
        } else {
            if (*replace_address != get_broadcast_address()) {
                // Sleep additionally to make sure that the server actually is not alive
                // and giving it more time to gossip if alive.
                slogger.info("Sleeping before replacing {}...", *replace_address);
                co_await sleep_abortable(2 * get_ring_delay(), _abort_source);

                // check for operator errors...
                const auto tmptr = get_token_metadata_ptr();
                for (auto token : bootstrap_tokens) {
                    auto existing = tmptr->get_endpoint(token);
                    if (existing) {
                        auto eps = _gossiper.get_endpoint_state_ptr(tmptr->get_endpoint_for_host_id(*existing));
                        if (eps && eps->get_update_timestamp() > gms::gossiper::clk::now() - delay) {
                            throw std::runtime_error("Cannot replace a live node...");
                        }
                    } else {
                        throw std::runtime_error(::format("Cannot replace token {} which does not exist!", token));
                    }
                }
            } else {
                slogger.info("Sleeping before replacing {}...", *replace_address);
                co_await sleep_abortable(get_ring_delay(), _abort_source);
            }
            slogger.info("Replacing a node with token(s): {}", bootstrap_tokens);
            // bootstrap_tokens was previously set using tokens gossiped by the replaced node
        }
        co_await sys_dist_ks.invoke_on_all(&db::system_distributed_keyspace::start);
        co_await _view_builder.local().mark_existing_views_as_built();
        co_await _sys_ks.local().update_tokens(bootstrap_tokens);
        co_await bootstrap(bootstrap_tokens, cdc_gen_id, ri);
    } else {
        supervisor::notify("starting system distributed keyspace");
        co_await sys_dist_ks.invoke_on_all(&db::system_distributed_keyspace::start);
        bootstrap_tokens = co_await _sys_ks.local().get_saved_tokens();
        if (bootstrap_tokens.empty()) {
            bootstrap_tokens = boot_strapper::get_bootstrap_tokens(get_token_metadata_ptr(), _db.local().get_config(), dht::check_token_endpoint::no);
            co_await _sys_ks.local().update_tokens(bootstrap_tokens);
        } else {
            size_t num_tokens = _db.local().get_config().num_tokens();
            if (bootstrap_tokens.size() != num_tokens) {
                throw std::runtime_error(::format("Cannot change the number of tokens from {:d} to {:d}", bootstrap_tokens.size(), num_tokens));
            } else {
                slogger.info("Using saved tokens {}", bootstrap_tokens);
            }
        }
    }

    slogger.debug("Setting tokens to {}", bootstrap_tokens);
    co_await mutate_token_metadata([this, &bootstrap_tokens, &replaced_host_id] (mutable_token_metadata_ptr tmptr) -> future<> {
        // This node must know about its chosen tokens before other nodes do
        // since they may start sending writes to this node after it gossips status = NORMAL.
        // Therefore, in case we haven't updated _token_metadata with our tokens yet, do it now.
        tmptr->update_topology(tmptr->get_my_id(), _snitch.local()->get_location(), locator::node::state::normal);
        co_await tmptr->update_normal_tokens(bootstrap_tokens, tmptr->get_my_id());
        if (replaced_host_id) {
            tmptr->remove_endpoint(*replaced_host_id);
        }
    });

    if (!_sys_ks.local().bootstrap_complete()) {
        // If we're not bootstrapping then we shouldn't have chosen a CDC streams timestamp yet.
        SCYLLA_ASSERT(should_bootstrap() || !cdc_gen_id);

        // Don't try rewriting CDC stream description tables.
        // See cdc.md design notes, `Streams description table V1 and rewriting` section, for explanation.
        co_await _sys_ks.local().cdc_set_rewritten(std::nullopt);
    }

    if (!cdc_gen_id) {
        // If we didn't observe any CDC generation at this point, then either
        // 1. we're replacing a node,
        // 2. we've already bootstrapped, but are upgrading from a non-CDC version,
        // 3. we're the first node, starting a fresh cluster.

        // In the replacing case we won't create any CDC generation: we're not introducing any new tokens,
        // so the current generation used by the cluster is fine.

        // In the case of an upgrading cluster, one of the nodes is responsible for creating
        // the first CDC generation. We'll check if it's us.

        // Finally, if we're the first node, we'll create the first generation.

        if (!is_replacing()
                && (!_sys_ks.local().bootstrap_complete()
                    || cdc::should_propose_first_generation(my_host_id(), _gossiper))) {
            try {
                cdc_gen_id = co_await _cdc_gens.local().legacy_make_new_generation(bootstrap_tokens, !is_first_node());
            } catch (...) {
                cdc_log.warn(
                    "Could not create a new CDC generation: {}. This may make it impossible to use CDC or cause performance problems."
                    " Use nodetool checkAndRepairCdcStreams to fix CDC.", std::current_exception());
            }
        }
    }

    // Persist the CDC streams timestamp before we persist bootstrap_state = COMPLETED.
    if (cdc_gen_id) {
        co_await _sys_ks.local().update_cdc_generation_id(*cdc_gen_id);
    }
    // If we crash now, we will choose a new CDC streams timestamp anyway (because we will also choose a new set of tokens).
    // But if we crash after setting bootstrap_state = COMPLETED, we will keep using the persisted CDC streams timestamp after restarting.

    co_await _sys_ks.local().set_bootstrap_state(db::system_keyspace::bootstrap_state::COMPLETED);
    // At this point our local tokens and CDC streams timestamp are chosen (bootstrap_tokens, cdc_gen_id) and will not be changed.

    // start participating in the ring.
    co_await set_gossip_tokens(_gossiper, bootstrap_tokens, cdc_gen_id);

    set_mode(mode::NORMAL);

    if (get_token_metadata().sorted_tokens().empty()) {
        auto err = ::format("join_topology: Sorted token in token_metadata is empty");
        slogger.error("{}", err);
        throw std::runtime_error(err);
    }

    SCYLLA_ASSERT(_group0);
    co_await _group0->finish_setup_after_join(*this, _qp, _migration_manager.local(), false);
    co_await _cdc_gens.local().after_join(std::move(cdc_gen_id));

    // Waited on during stop()
    (void)([] (storage_service& me, sharded<db::system_distributed_keyspace>& sys_dist_ks, sharded<service::storage_proxy>& proxy) -> future<> {
        try {
            co_await me.track_upgrade_progress_to_topology_coordinator(sys_dist_ks, proxy);
        } catch (const abort_requested_exception&) {
            // Ignore
        }
        // Other errors are handled internally by track_upgrade_progress_to_topology_coordinator
    })(*this, sys_dist_ks, proxy);

    std::unordered_set<locator::host_id> ids;
    _gossiper.for_each_endpoint_state([this, &ids] (const inet_address& addr, const gms::endpoint_state& ep) {
        if (_gossiper.is_normal(addr)) {
            ids.insert(ep.get_host_id());
        }
    });

    co_await _gossiper.notify_nodes_on_up(std::move(ids));
}

future<> storage_service::track_upgrade_progress_to_topology_coordinator(sharded<db::system_distributed_keyspace>& sys_dist_ks, sharded<service::storage_proxy>& proxy) {
    SCYLLA_ASSERT(_group0);

    while (true) {
        _group0_as.check();
        try {
            co_await _group0->client().wait_until_group0_upgraded(_group0_as);

            // First, wait for the feature to become enabled
            shared_promise<> p;
            auto sub = _feature_service.supports_consistent_topology_changes.when_enabled([&] () noexcept { p.set_value(); });
            co_await p.get_shared_future(_group0_as);
            rtlogger.info("The cluster is ready to start upgrade to the raft topology. The procedure needs to be manually triggered. Refer to the documentation");

            // Wait until upgrade is started
            co_await _topology_state_machine.event.when([this] {
                return !legacy_topology_change_enabled();
            });
            rtlogger.info("upgrade to raft topology has started");
            break;
        } catch (const seastar::abort_requested_exception&) {
            throw;
        } catch (...) {
            rtlogger.error("the fiber tracking readiness of upgrade to raft topology got an unexpected error: {}", std::current_exception());
        }

        co_await sleep_abortable(std::chrono::seconds(1), _group0_as);
    }

    // Start the topology coordinator monitor fiber. If we are the leader, this will start
    // the topology coordinator which is responsible for driving the upgrade process.
    try {
        _raft_state_monitor = raft_state_monitor_fiber(_group0->group0_server(), _group0->hold_group0_gate(), sys_dist_ks);
    } catch (...) {
        // The calls above can theoretically fail due to coroutine frame allocation failure.
        // Abort in this case as the node should be in a pretty bad shape anyway.
        rtlogger.error("failed to start the topology coordinator: {}", std::current_exception());
        abort();
    }

    while (true) {
        _group0_as.check();
        try {
            // Wait until upgrade is finished
            co_await _topology_state_machine.event.when([this] {
                return raft_topology_change_enabled();
            });
            rtlogger.info("upgrade to raft topology has finished");
            break;
        } catch (const seastar::abort_requested_exception&) {
            throw;
        } catch (...) {
            rtlogger.error("the fiber tracking progress of upgrade to raft topology got an unexpected error. "
                    "Will not report in logs when upgrade has completed. Error: {}", std::current_exception());
        }
    }

    try {
        _sstable_cleanup_fiber = sstable_cleanup_fiber(_group0->group0_server(), _group0->hold_group0_gate(), proxy);
        start_tablet_split_monitor();
    } catch (...) {
        rtlogger.error("failed to start one of the raft-related background fibers: {}", std::current_exception());
        abort();
    }
}

// Runs inside seastar::async context
future<> storage_service::bootstrap(std::unordered_set<token>& bootstrap_tokens, std::optional<cdc::generation_id>& cdc_gen_id, const std::optional<replacement_info>& replacement_info) {
    return seastar::async([this, &bootstrap_tokens, &cdc_gen_id, &replacement_info] {
        auto bootstrap_rbno = is_repair_based_node_ops_enabled(streaming::stream_reason::bootstrap);

        set_mode(mode::BOOTSTRAP);
        slogger.debug("bootstrap: rbno={} replacing={}", bootstrap_rbno, is_replacing());

        // Wait until we know tokens of existing node before announcing replacing status.
        slogger.info("Wait until local node knows tokens of peer nodes");
        _gossiper.wait_for_range_setup().get();

        _db.invoke_on_all([] (replica::database& db) {
            for (auto& cf : db.get_non_system_column_families()) {
                cf->notify_bootstrap_or_replace_start();
            }
        }).get();

        {
            int retry = 0;
            while (get_token_metadata_ptr()->count_normal_token_owners() == 0) {
                if (retry++ < 500) {
                    sleep_abortable(std::chrono::milliseconds(10), _abort_source).get();
                    continue;
                }
                // We're joining an existing cluster, so there are normal nodes in the cluster.
                // We've waited for tokens to arrive.
                // But we didn't see any normal token owners. Something's wrong, we cannot proceed.
                throw std::runtime_error{
                        "Failed to learn about other nodes' tokens during bootstrap or replace. Make sure that:\n"
                        " - the node can contact other nodes in the cluster,\n"
                        " - the `ring_delay` parameter is large enough (the 30s default should be enough for small-to-middle-sized clusters),\n"
                        " - a node with this IP didn't recently leave the cluster. If it did, wait for some time first (the IP is quarantined),\n"
                        "and retry the bootstrap/replace."};
            }
        }

        if (!replacement_info) {
            // Even if we reached this point before but crashed, we will make a new CDC generation.
            // It doesn't hurt: other nodes will (potentially) just do more generation switches.
            // We do this because with this new attempt at bootstrapping we picked a different set of tokens.

            // Update pending ranges now, so we correctly count ourselves as a pending replica
            // when inserting the new CDC generation.
            if (!bootstrap_rbno) {
                // When is_repair_based_node_ops_enabled is true, the bootstrap node
                // will use node_ops_cmd to bootstrap, node_ops_cmd will update the pending ranges.
                slogger.debug("bootstrap: update pending ranges: endpoint={} bootstrap_tokens={}", get_broadcast_address(), bootstrap_tokens);
                mutate_token_metadata([this, &bootstrap_tokens] (mutable_token_metadata_ptr tmptr) {
                    auto endpoint = get_broadcast_address();
                    tmptr->update_topology(tmptr->get_my_id(), _snitch.local()->get_location(), locator::node::state::bootstrapping);
                    tmptr->add_bootstrap_tokens(bootstrap_tokens, tmptr->get_my_id());
                    return update_topology_change_info(std::move(tmptr), ::format("bootstrapping node {}", endpoint));
                }).get();
            }

            // After we pick a generation timestamp, we start gossiping it, and we stick with it.
            // We don't do any other generation switches (unless we crash before complecting bootstrap).
            SCYLLA_ASSERT(!cdc_gen_id);

            cdc_gen_id = _cdc_gens.local().legacy_make_new_generation(bootstrap_tokens, !is_first_node()).get();

            if (!bootstrap_rbno) {
                // When is_repair_based_node_ops_enabled is true, the bootstrap node
                // will use node_ops_cmd to bootstrap, bootstrapping gossip status is not needed for bootstrap.
                _gossiper.add_local_application_state(
                    std::pair(gms::application_state::TOKENS, versioned_value::tokens(bootstrap_tokens)),
                    std::pair(gms::application_state::CDC_GENERATION_ID, versioned_value::cdc_generation_id(cdc_gen_id)),
                    std::pair(gms::application_state::STATUS, versioned_value::bootstrapping(bootstrap_tokens))
                ).get();

                slogger.info("sleeping {} ms for pending range setup", get_ring_delay().count());
                _gossiper.wait_for_range_setup().get();
                dht::boot_strapper bs(_db, _stream_manager, _abort_source, get_token_metadata_ptr()->get_my_id(), _snitch.local()->get_location(), bootstrap_tokens, get_token_metadata_ptr());
                slogger.info("Starting to bootstrap...");
                bs.bootstrap(streaming::stream_reason::bootstrap, _gossiper, null_topology_guard).get();
            } else {
                // Even with RBNO bootstrap we need to announce the new CDC generation immediately after it's created.
                _gossiper.add_local_application_state(
                    std::pair(gms::application_state::CDC_GENERATION_ID, versioned_value::cdc_generation_id(cdc_gen_id))
                ).get();
                slogger.info("Starting to bootstrap...");
                run_bootstrap_ops(bootstrap_tokens);
            }
        } else {
            auto replace_addr = replacement_info->address;
            auto replaced_host_id = replacement_info->host_id;

            slogger.debug("Removing replaced endpoint {} from system.peers", replace_addr);
            _sys_ks.local().remove_endpoint(replace_addr).get();

            SCYLLA_ASSERT(replaced_host_id);
            auto raft_id = raft::server_id{replaced_host_id.uuid()};
            SCYLLA_ASSERT(_group0);
            bool raft_available = _group0->wait_for_raft().get();
            if (raft_available) {
                slogger.info("Replace: removing {}/{} from group 0...", replace_addr, raft_id);
                _group0->remove_from_group0(raft_id).get();
            }

            slogger.info("Starting to bootstrap...");
            run_replace_ops(bootstrap_tokens, *replacement_info);
        }

        _db.invoke_on_all([] (replica::database& db) {
            for (auto& cf : db.get_non_system_column_families()) {
                cf->notify_bootstrap_or_replace_end();
            }
        }).get();

        slogger.info("Bootstrap completed! for the tokens {}", bootstrap_tokens);
    });
}

future<std::unordered_map<dht::token_range, inet_address_vector_replica_set>>
storage_service::get_range_to_address_map(locator::effective_replication_map_ptr erm) const {
    return get_range_to_address_map(erm, erm->get_token_metadata_ptr()->sorted_tokens());
}

// Caller is responsible to hold token_metadata valid until the returned future is resolved
future<std::unordered_map<dht::token_range, inet_address_vector_replica_set>>
storage_service::get_range_to_address_map(locator::effective_replication_map_ptr erm,
        const std::vector<token>& sorted_tokens) const {
    co_return co_await construct_range_to_endpoint_map(erm, co_await get_all_ranges(sorted_tokens));
}

future<> storage_service::handle_state_bootstrap(inet_address endpoint, gms::permit_id pid) {
    slogger.debug("endpoint={} handle_state_bootstrap: permit_id={}", endpoint, pid);
    // explicitly check for TOKENS, because a bootstrapping node might be bootstrapping in legacy mode; that is, not using vnodes and no token specified
    auto tokens = get_tokens_for(endpoint);

    slogger.debug("Node {} state bootstrapping, token {}", endpoint, tokens);

    // if this node is present in token metadata, either we have missed intermediate states
    // or the node had crashed. Print warning if needed, clear obsolete stuff and
    // continue.
    auto tmlock = co_await get_token_metadata_lock();
    auto tmptr = co_await get_mutable_token_metadata_ptr();
    const auto host_id = _gossiper.get_host_id(endpoint);
    if (tmptr->is_normal_token_owner(host_id)) {
        // If isLeaving is false, we have missed both LEAVING and LEFT. However, if
        // isLeaving is true, we have only missed LEFT. Waiting time between completing
        // leave operation and rebootstrapping is relatively short, so the latter is quite
        // common (not enough time for gossip to spread). Therefore we report only the
        // former in the log.
        if (!tmptr->is_leaving(host_id)) {
            slogger.info("Node {} state jump to bootstrap", host_id);
        }
        tmptr->remove_endpoint(host_id);
    }
    tmptr->update_topology(host_id, get_dc_rack_for(endpoint), locator::node::state::bootstrapping);
    tmptr->add_bootstrap_tokens(tokens, host_id);
    tmptr->update_host_id(host_id, endpoint);

    co_await update_topology_change_info(tmptr, ::format("handle_state_bootstrap {}", endpoint));
    co_await replicate_to_all_cores(std::move(tmptr));
}

future<> storage_service::handle_state_normal(inet_address endpoint, gms::permit_id pid) {
    slogger.debug("endpoint={} handle_state_normal: permit_id={}", endpoint, pid);

    auto tokens = get_tokens_for(endpoint);

    slogger.info("Node {} is in normal state, tokens: {}", endpoint, tokens);

    auto tmlock = std::make_unique<token_metadata_lock>(co_await get_token_metadata_lock());
    auto tmptr = co_await get_mutable_token_metadata_ptr();
    std::unordered_set<inet_address> endpoints_to_remove;

    auto do_remove_node = [&] (gms::inet_address node) {
        // this lambda is called in three cases:
        // 1. old endpoint for the given host_id is ours, we remove the new endpoint;
        // 2. new endpoint for the given host_id has bigger generation, we remove the old endpoint;
        // 3. old endpoint for the given host_id has bigger generation, we remove the new endpoint.
        // In all of these cases host_id is retained, only the IP addresses are changed.
        // We don't need to call remove_endpoint on tmptr, since it will be called
        // indirectly through the chain endpoints_to_remove->storage_service::remove_endpoint ->
        // _gossiper.remove_endpoint -> storage_service::on_remove.

        endpoints_to_remove.insert(node);
    };
    // Order Matters, TM.updateHostID() should be called before TM.updateNormalToken(), (see CASSANDRA-4300).
    auto host_id = _gossiper.get_host_id(endpoint);
    if (tmptr->is_normal_token_owner(host_id)) {
        slogger.info("handle_state_normal: node {}/{} was already a normal token owner", endpoint, host_id);
    }
    auto existing = tmptr->get_endpoint_for_host_id_if_known(host_id);

    // Old node in replace-with-same-IP scenario.
    std::optional<locator::host_id> replaced_id;

    if (existing && *existing != endpoint) {
        // This branch in taken when a node changes its IP address.

        if (*existing == get_broadcast_address()) {
            slogger.warn("Not updating host ID {} for {} because it's mine", host_id, endpoint);
            do_remove_node(endpoint);
        } else if (std::is_gt(_gossiper.compare_endpoint_startup(endpoint, *existing))) {
            // The new IP has greater generation than the existing one.
            // Here we remap the host_id to the new IP. The 'owned_tokens' calculation logic below
            // won't detect any changes - the branch 'endpoint == current_owner' will be taken.
            // We still need to call 'remove_endpoint' for existing IP to remove it from system.peers.

            slogger.warn("Host ID collision for {} between {} and {}; {} is the new owner", host_id, *existing, endpoint, endpoint);
            do_remove_node(*existing);
            slogger.info("Set host_id={} to be owned by node={}, existing={}", host_id, endpoint, *existing);
            tmptr->update_host_id(host_id, endpoint);
        } else {
            // The new IP has smaller generation than the existing one,
            // we are going to remove it, so we add it to the endpoints_to_remove.
            // How does this relate to the tokens this endpoint may have?
            // There is a condition below which checks that if endpoints_to_remove
            // contains 'endpoint', then the owned_tokens must be empty, otherwise internal_error
            // is triggered. This means the following is expected to be true:
            // 1. each token from the tokens variable (which is read from gossiper) must have an owner node
            // 2. this owner must be different from 'endpoint'
            // 3. its generation must be greater than endpoint's

            slogger.warn("Host ID collision for {} between {} and {}; ignored {}", host_id, *existing, endpoint, endpoint);
            do_remove_node(endpoint);
        }
    } else if (existing && *existing == endpoint) {
        // This branch is taken for all gossiper-managed topology operations.
        // For example, if this node is a member of the cluster and a new node is added,
        // handle_state_normal is called on this node as the final step
        // in the endpoint bootstrap process.
        // This method is also called for both replace scenarios - with either the same or with a different IP.
        // If the new node has a different IP, the old IP is removed by the block of
        // logic below - we detach the old IP from token ring,
        // it gets added to candidates_for_removal, then storage_service::remove_endpoint ->
        // _gossiper.remove_endpoint -> storage_service::on_remove -> remove from token_metadata.
        // If the new node has the same IP, we need to explicitly remove old host_id from
        // token_metadata, since no IPs will be removed in this case.
        // We do this after update_normal_tokens, allowing for tokens to be properly
        // migrated to the new host_id.

        slogger.info("Host ID {} continues to be owned by {}", host_id, endpoint);
        if (const auto old_host_id = tmptr->get_host_id_if_known(endpoint); old_host_id && *old_host_id != host_id) {
            // Replace with same IP scenario
            slogger.info("The IP {} previously owned host ID {}", endpoint, *old_host_id);
            replaced_id = *old_host_id;
        }
    } else {
        // This branch is taken if this node wasn't involved in node_ops
        // workflow (storage_service::node_ops_cmd_handler wasn't called on it) and it just
        // receives the current state of the cluster from the gossiper.
        // For example, a new node receives this notification for every
        // existing node in the cluster.

        auto nodes = _gossiper.get_nodes_with_host_id(host_id);
        bool left = std::any_of(nodes.begin(), nodes.end(), [this] (const gms::inet_address& node) { return _gossiper.is_left(node); });
        if (left) {
            slogger.info("Skip to set host_id={} to be owned by node={}, because the node is removed from the cluster, nodes {} used to own the host_id", host_id, endpoint, nodes);
            _normal_state_handled_on_boot.insert(endpoint);
            co_return;
        }
        slogger.info("Set host_id={} to be owned by node={}", host_id, endpoint);
        tmptr->update_host_id(host_id, endpoint);
    }

    // Tokens owned by the handled endpoint.
    // The endpoint broadcasts its set of chosen tokens. If a token was also chosen by another endpoint,
    // the collision is resolved by assigning the token to the endpoint which started later.
    std::unordered_set<token> owned_tokens;

    // token_to_endpoint_map is used to track the current token owners for the purpose of removing replaced endpoints.
    // when any token is replaced by a new owner, we track the existing owner in `candidates_for_removal`
    // and eventually, if any candidate for removal ends up owning no tokens, it is removed from token_metadata.
    std::unordered_map<token, inet_address> token_to_endpoint_map = get_token_to_endpoint(get_token_metadata());
    std::unordered_set<inet_address> candidates_for_removal;

    // Here we convert endpoint tokens from gossiper to owned_tokens, which will be assigned as a new
    // normal tokens to the token_metadata.
    // This transformation accounts for situations where some tokens
    // belong to outdated nodes - the ones with smaller generation.
    // We use endpoints instead of host_ids here since gossiper operates
    // with endpoints and generations are tied to endpoints, not host_ids.
    // In replace-with-same-ip scenario we won't be able to distinguish
    // between the old and new IP owners, so we assume the old replica
    // is down and won't be resurrected.

    for (auto t : tokens) {
        // we don't want to update if this node is responsible for the token and it has a later startup time than endpoint.
        auto current = token_to_endpoint_map.find(t);
        if (current == token_to_endpoint_map.end()) {
            slogger.debug("handle_state_normal: New node {} at token {}", endpoint, t);
            owned_tokens.insert(t);
            continue;
        }
        auto current_owner = current->second;
        if (endpoint == current_owner) {
            slogger.info("handle_state_normal: endpoint={} == current_owner={} token {}", endpoint, current_owner, t);
            // set state back to normal, since the node may have tried to leave, but failed and is now back up
            owned_tokens.insert(t);
        } else if (std::is_gt(_gossiper.compare_endpoint_startup(endpoint, current_owner))) {
            slogger.debug("handle_state_normal: endpoint={} > current_owner={}, token {}", endpoint, current_owner, t);
            owned_tokens.insert(t);
            slogger.info("handle_state_normal: remove endpoint={} token={}", current_owner, t);
            // currentOwner is no longer current, endpoint is.  Keep track of these moves, because when
            // a host no longer has any tokens, we'll want to remove it.
            token_to_endpoint_map.erase(current);
            candidates_for_removal.insert(current_owner);
            slogger.info("handle_state_normal: Nodes {} and {} have the same token {}. {} is the new owner", endpoint, current_owner, t, endpoint);
        } else {
            // current owner of this token is kept and endpoint attempt to own it is rejected.
            // Keep track of these moves, because when a host no longer has any tokens, we'll want to remove it.
            token_to_endpoint_map.erase(current);
            candidates_for_removal.insert(endpoint);
            slogger.info("handle_state_normal: Nodes {} and {} have the same token {}. Ignoring {}", endpoint, current_owner, t, endpoint);
        }
    }

    // After we replace all tokens owned by current_owner
    // We check for each candidate for removal if it still owns any tokens,
    // and remove it if it doesn't anymore.
    if (!candidates_for_removal.empty()) {
        for (const auto& [t, ep] : token_to_endpoint_map) {
            if (candidates_for_removal.contains(ep)) {
                slogger.info("handle_state_normal: endpoint={} still owns tokens, will not be removed", ep);
                candidates_for_removal.erase(ep);
                if (candidates_for_removal.empty()) {
                    break;
                }
            }
        }
    }

    for (const auto& ep : candidates_for_removal) {
        slogger.info("handle_state_normal: endpoints_to_remove endpoint={}", ep);
        endpoints_to_remove.insert(ep);
    }

    bool is_normal_token_owner = tmptr->is_normal_token_owner(host_id);
    bool do_notify_joined = false;

    if (endpoints_to_remove.contains(endpoint)) [[unlikely]] {
        if (!owned_tokens.empty()) {
            on_fatal_internal_error(slogger, ::format("endpoint={} is marked for removal but still owns {} tokens", endpoint, owned_tokens.size()));
        }
    } else {
        if (!is_normal_token_owner) {
            do_notify_joined = true;
        }

        const auto dc_rack = get_dc_rack_for(endpoint);
        tmptr->update_topology(host_id, dc_rack, locator::node::state::normal);
        co_await tmptr->update_normal_tokens(owned_tokens, host_id);
        if (replaced_id) {
            if (tmptr->is_normal_token_owner(*replaced_id)) {
                on_internal_error(slogger, ::format("replaced endpoint={}/{} still owns tokens {}",
                    endpoint, *replaced_id, tmptr->get_tokens(*replaced_id)));
            } else {
                tmptr->remove_endpoint(*replaced_id);
                slogger.info("node {}/{} is removed from token_metadata since it's replaced by {}/{} ",
                    endpoint, *replaced_id, endpoint, host_id);
            }
        }
    }

    co_await update_topology_change_info(tmptr, ::format("handle_state_normal {}", endpoint));
    co_await replicate_to_all_cores(std::move(tmptr));
    tmlock.reset();

    for (auto ep : endpoints_to_remove) {
        co_await remove_endpoint(ep, ep == endpoint ? pid : gms::null_permit_id);
    }
    slogger.debug("handle_state_normal: endpoint={} is_normal_token_owner={} endpoint_to_remove={} owned_tokens={}", endpoint, is_normal_token_owner, endpoints_to_remove.contains(endpoint), owned_tokens);
    if (!is_me(endpoint) && !owned_tokens.empty() && !endpoints_to_remove.count(endpoint)) {
        try {
            auto info = get_peer_info_for_update(endpoint);
            info.tokens = std::move(owned_tokens);
            co_await _sys_ks.local().update_peer_info(endpoint, host_id, info);
        } catch (...) {
            slogger.error("handle_state_normal: fail to update tokens for {}: {}", endpoint, std::current_exception());
        }
    }

    // Send joined notification only when this node was not a member prior to this
    if (do_notify_joined) {
        co_await notify_joined(endpoint);
        co_await remove_rpc_client_with_ignored_topology(endpoint, host_id);
    }

    if (slogger.is_enabled(logging::log_level::debug)) {
        const auto& tm = get_token_metadata();
        auto ver = tm.get_ring_version();
        for (auto& x : tm.get_token_to_endpoint()) {
            slogger.debug("handle_state_normal: token_metadata.ring_version={}, token={} -> endpoint={}/{}", ver, x.first, tm.get_endpoint_for_host_id(x.second), x.second);
        }
    }
    _normal_state_handled_on_boot.insert(endpoint);
    slogger.info("handle_state_normal for {}/{} finished", endpoint, host_id);
}

future<> storage_service::handle_state_left(inet_address endpoint, std::vector<sstring> pieces, gms::permit_id pid) {
    slogger.debug("endpoint={} handle_state_left: permit_id={}", endpoint, pid);

    if (pieces.size() < 2) {
        slogger.warn("Fail to handle_state_left endpoint={} pieces={}", endpoint, pieces);
        co_return;
    }
    const auto host_id = _gossiper.get_host_id(endpoint);
    auto tokens = get_tokens_for(endpoint);
    slogger.debug("Node {}/{} state left, tokens {}", endpoint, host_id, tokens);
    if (tokens.empty()) {
        auto eps = _gossiper.get_endpoint_state_ptr(endpoint);
        if (eps) {
            slogger.warn("handle_state_left: Tokens for node={} are empty, endpoint_state={}", endpoint, *eps);
        } else {
            slogger.warn("handle_state_left: Couldn't find endpoint state for node={}", endpoint);
        }
        auto tokens_from_tm = get_token_metadata().get_tokens(host_id);
        slogger.warn("handle_state_left: Get tokens from token_metadata, node={}/{}, tokens={}", endpoint, host_id, tokens_from_tm);
        tokens = std::unordered_set<dht::token>(tokens_from_tm.begin(), tokens_from_tm.end());
    }
    co_await excise(tokens, endpoint, host_id, extract_expire_time(pieces), pid);
}

future<> storage_service::handle_state_removed(inet_address endpoint, std::vector<sstring> pieces, gms::permit_id pid) {
    slogger.debug("endpoint={} handle_state_removed: permit_id={}", endpoint, pid);

    if (endpoint == get_broadcast_address()) {
        slogger.info("Received removenode gossip about myself. Is this node rejoining after an explicit removenode?");
        try {
            co_await drain();
        } catch (...) {
            slogger.error("Fail to drain: {}", std::current_exception());
            throw;
        }
        co_return;
    }
    const auto host_id = _gossiper.get_host_id(endpoint);
    if (get_token_metadata().is_normal_token_owner(host_id)) {
        auto state = pieces[0];
        auto remove_tokens = get_token_metadata().get_tokens(host_id);
        std::unordered_set<token> tmp(remove_tokens.begin(), remove_tokens.end());
        co_await excise(std::move(tmp), endpoint, host_id, extract_expire_time(pieces), pid);
    } else { // now that the gossiper has told us about this nonexistent member, notify the gossiper to remove it
        add_expire_time_if_found(endpoint, extract_expire_time(pieces));
        co_await remove_endpoint(endpoint, pid);
    }
}

future<> storage_service::on_join(gms::inet_address endpoint, gms::endpoint_state_ptr ep_state, gms::permit_id pid) {
    slogger.debug("endpoint={} on_join: permit_id={}", endpoint, pid);
    co_await on_change(endpoint, ep_state->get_application_state_map(), pid);
}

future<> storage_service::on_alive(gms::inet_address endpoint, gms::endpoint_state_ptr state, gms::permit_id pid) {
    const auto& tm = get_token_metadata();
    const auto tm_host_id_opt = tm.get_host_id_if_known(endpoint);
    slogger.debug("endpoint={}/{} on_alive: permit_id={}", endpoint, tm_host_id_opt, pid);
    const auto* node = tm.get_topology().find_node(endpoint);
    if (node && node->is_member()) {
        co_await notify_up(endpoint);
    } else if (raft_topology_change_enabled()) {
        slogger.debug("ignore on_alive since topology changes are using raft and "
                      "endpoint {}/{} is not a topology member", endpoint, tm_host_id_opt);
    } else {
        auto tmlock = co_await get_token_metadata_lock();
        auto tmptr = co_await get_mutable_token_metadata_ptr();
        const auto dc_rack = get_dc_rack_for(endpoint);
        const auto host_id = _gossiper.get_host_id(endpoint);
        tmptr->update_host_id(host_id, endpoint);
        tmptr->update_topology(host_id, dc_rack);
        co_await replicate_to_all_cores(std::move(tmptr));
    }
}

future<> storage_service::on_change(gms::inet_address endpoint, const gms::application_state_map& states_, gms::permit_id pid) {
    // copy the states map locally since the coroutine may yield
    auto states = states_;
    slogger.debug("endpoint={} on_change:     states={}, permit_id={}", endpoint, states, pid);
    if (raft_topology_change_enabled()) {
        slogger.debug("ignore status changes since topology changes are using raft");
    } else {
        co_await on_application_state_change(endpoint, states, application_state::STATUS, pid, [this] (inet_address endpoint, const gms::versioned_value& value, gms::permit_id pid) -> future<> {
            std::vector<sstring> pieces;
            boost::split(pieces, value.value(), boost::is_any_of(versioned_value::DELIMITER));
            if (pieces.empty()) {
                slogger.warn("Fail to split status in on_change: endpoint={}, app_state={}, value={}", endpoint, application_state::STATUS, value);
                co_return;
            }
            const sstring& move_name = pieces[0];
            if (move_name == versioned_value::STATUS_BOOTSTRAPPING) {
                co_await handle_state_bootstrap(endpoint, pid);
            } else if (move_name == versioned_value::STATUS_NORMAL ||
                       move_name == versioned_value::SHUTDOWN) {
                co_await handle_state_normal(endpoint, pid);
            } else if (move_name == versioned_value::REMOVED_TOKEN) {
                co_await handle_state_removed(endpoint, std::move(pieces), pid);
            } else if (move_name == versioned_value::STATUS_LEFT) {
                co_await handle_state_left(endpoint, std::move(pieces), pid);
            } else {
                co_return; // did nothing.
            }
        });
    }
    auto ep_state = _gossiper.get_endpoint_state_ptr(endpoint);
    if (!ep_state || _gossiper.is_dead_state(*ep_state)) {
        slogger.debug("Ignoring state change for dead or unknown endpoint: {}", endpoint);
        co_return;
    }
    const auto host_id = _gossiper.get_host_id(endpoint);
    const auto& tm = get_token_metadata();
    const auto* node = tm.get_topology().find_node(host_id);
    // The check node->endpoint() == endpoint is needed when a node changes
    // its IP - on_change can be called by the gossiper for old IP as part
    // of its removal, after handle_state_normal has already been called for
    // the new one. Without the check, the do_update_system_peers_table call
    // overwrites the IP back to its old value.
    // In essence, the code under the 'if' should fire if the given IP belongs
    // to a cluster member.
    if (node && node->is_member() && node->endpoint() == endpoint) {
        if (!is_me(endpoint)) {
            slogger.debug("endpoint={}/{} on_change:     updating system.peers table", endpoint, host_id);
            if (auto info = get_peer_info_for_update(endpoint, states)) {
                co_await _sys_ks.local().update_peer_info(endpoint, host_id, *info);
            }
        }
        if (states.contains(application_state::RPC_READY)) {
            slogger.debug("Got application_state::RPC_READY for node {}, is_cql_ready={}", endpoint, ep_state->is_cql_ready());
            co_await notify_cql_change(endpoint, ep_state->is_cql_ready());
        }
        if (auto it = states.find(application_state::INTERNAL_IP); it != states.end()) {
            co_await maybe_reconnect_to_preferred_ip(endpoint, inet_address(it->second.value()));
        }
    }
}

future<> storage_service::maybe_reconnect_to_preferred_ip(inet_address ep, inet_address local_ip) {
    if (!_snitch.local()->prefer_local()) {
        co_return;
    }

    const auto& topo = get_token_metadata().get_topology();
    if (topo.get_datacenter() == topo.get_datacenter(ep) && _messaging.local().get_preferred_ip(ep) != local_ip) {
        slogger.debug("Initiated reconnect to an Internal IP {} for the {}", local_ip, ep);
        co_await _messaging.invoke_on_all([ep, local_ip] (auto& local_ms) {
            local_ms.cache_preferred_ip(ep, local_ip);
        });
    }
}


future<> storage_service::on_remove(gms::inet_address endpoint, gms::permit_id pid) {
    slogger.debug("endpoint={} on_remove: permit_id={}", endpoint, pid);

    if (raft_topology_change_enabled()) {
        slogger.debug("ignore on_remove since topology changes are using raft");
        co_return;
    }

    auto tmlock = co_await get_token_metadata_lock();
    auto tmptr = co_await get_mutable_token_metadata_ptr();
    // We should handle the case when we aren't able to find endpoint -> ip mapping in token_metadata.
    // This could happen e.g. when the new endpoint has bigger generation in handle_state_normal - the code
    // in handle_state_normal will remap host_id to the new IP and we won't find
    // old IP here. We should just skip the remove in that case.
    if (const auto host_id = tmptr->get_host_id_if_known(endpoint); host_id) {
        tmptr->remove_endpoint(*host_id);
    }
    co_await update_topology_change_info(tmptr, ::format("on_remove {}", endpoint));
    co_await replicate_to_all_cores(std::move(tmptr));
}

future<> storage_service::on_dead(gms::inet_address endpoint, gms::endpoint_state_ptr state, gms::permit_id pid) {
    slogger.debug("endpoint={} on_dead: permit_id={}", endpoint, pid);
    return notify_down(endpoint);
}

future<> storage_service::on_restart(gms::inet_address endpoint, gms::endpoint_state_ptr state, gms::permit_id pid) {
    slogger.debug("endpoint={} on_restart: permit_id={}", endpoint, pid);
    // If we have restarted before the node was even marked down, we need to reset the connection pool
    if (endpoint != get_broadcast_address() && _gossiper.is_alive(endpoint)) {
        return on_dead(endpoint, state, pid);
    }
    return make_ready_future();
}

db::system_keyspace::peer_info storage_service::get_peer_info_for_update(inet_address endpoint) {
    auto ep_state = _gossiper.get_endpoint_state_ptr(endpoint);
    if (!ep_state) {
        return db::system_keyspace::peer_info{};
    }
    auto info = get_peer_info_for_update(endpoint, ep_state->get_application_state_map());
    if (!info) {
        on_internal_error_noexcept(slogger, seastar::format("get_peer_info_for_update({}): application state has no peer info: {}", endpoint, ep_state->get_application_state_map()));
        return db::system_keyspace::peer_info{};
    }
    return *info;
}

std::optional<db::system_keyspace::peer_info> storage_service::get_peer_info_for_update(inet_address endpoint, const gms::application_state_map& app_state_map) {
    std::optional<db::system_keyspace::peer_info> ret;

    auto get_peer_info = [&] () -> db::system_keyspace::peer_info& {
        if (!ret) {
            ret.emplace();
        }
        return *ret;
    };

    auto set_field = [&]<typename T> (std::optional<T>& field,
            const gms::versioned_value& value,
            std::string_view name,
            bool managed_by_raft_in_raft_topology)
    {
        if (raft_topology_change_enabled() && managed_by_raft_in_raft_topology) {
            return;
        }
        try {
            field = T(value.value());
        } catch (...) {
            on_internal_error(slogger, fmt::format("failed to parse {} {} for {}: {}", name, value.value(),
                endpoint, std::current_exception()));
        }
    };

    for (const auto& [state, value] : app_state_map) {
        switch (state) {
        case application_state::DC:
            set_field(get_peer_info().data_center, value, "data_center", true);
            break;
        case application_state::INTERNAL_IP:
            set_field(get_peer_info().preferred_ip, value, "preferred_ip", false);
            break;
        case application_state::RACK:
            set_field(get_peer_info().rack, value, "rack", true);
            break;
        case application_state::RELEASE_VERSION:
            set_field(get_peer_info().release_version, value, "release_version", true);
            break;
        case application_state::RPC_ADDRESS:
            set_field(get_peer_info().rpc_address, value, "rpc_address", false);
            break;
        case application_state::SCHEMA:
            set_field(get_peer_info().schema_version, value, "schema_version", false);
            break;
        case application_state::TOKENS:
            // tokens are updated separately
            break;
        case application_state::SUPPORTED_FEATURES:
            set_field(get_peer_info().supported_features, value, "supported_features", true);
            break;
        default:
            break;
        }
    }
    return ret;
}

std::unordered_set<locator::token> storage_service::get_tokens_for(inet_address endpoint) {
    auto tokens_string = _gossiper.get_application_state_value(endpoint, application_state::TOKENS);
    slogger.trace("endpoint={}, tokens_string={}", endpoint, tokens_string);
    auto ret = versioned_value::tokens_from_string(tokens_string);
    slogger.trace("endpoint={}, tokens={}", endpoint, ret);
    return ret;
}

std::optional<locator::endpoint_dc_rack> storage_service::get_dc_rack_for(const gms::endpoint_state& ep_state) {
    auto* dc = ep_state.get_application_state_ptr(gms::application_state::DC);
    auto* rack = ep_state.get_application_state_ptr(gms::application_state::RACK);
    if (!dc || !rack) {
        return std::nullopt;
    }
    return locator::endpoint_dc_rack{
        .dc = dc->value(),
        .rack = rack->value(),
    };
}

std::optional<locator::endpoint_dc_rack> storage_service::get_dc_rack_for(inet_address endpoint) {
    auto eps = _gossiper.get_endpoint_state_ptr(endpoint);
    if (!eps) {
        return std::nullopt;
    }
    return get_dc_rack_for(*eps);
}

void endpoint_lifecycle_notifier::register_subscriber(endpoint_lifecycle_subscriber* subscriber)
{
    _subscribers.add(subscriber);
}

future<> endpoint_lifecycle_notifier::unregister_subscriber(endpoint_lifecycle_subscriber* subscriber) noexcept
{
    return _subscribers.remove(subscriber);
}

future<> storage_service::stop_transport() {
    if (!_transport_stopped.has_value()) {
        promise<> stopped;
        _transport_stopped = stopped.get_future();

        seastar::async([this] {
            slogger.info("Stop transport: starts");

            slogger.debug("shutting down migration manager");
            _migration_manager.invoke_on_all(&service::migration_manager::drain).get();

            shutdown_protocol_servers().get();
            slogger.info("Stop transport: shutdown rpc and cql server done");

            _gossiper.container().invoke_on_all(&gms::gossiper::shutdown).get();
            slogger.info("Stop transport: stop_gossiping done");

            _messaging.invoke_on_all(&netw::messaging_service::shutdown).get();
            slogger.info("Stop transport: shutdown messaging_service done");

            _stream_manager.invoke_on_all(&streaming::stream_manager::shutdown).get();
            slogger.info("Stop transport: shutdown stream_manager done");

            slogger.info("Stop transport: done");
        }).forward_to(std::move(stopped));
    }

    return _transport_stopped.value();
}

future<> storage_service::drain_on_shutdown() {
    SCYLLA_ASSERT(this_shard_id() == 0);
    return (_operation_mode == mode::DRAINING || _operation_mode == mode::DRAINED) ?
        _drain_finished.get_future() : do_drain();
}

void storage_service::set_group0(raft_group0& group0) {
    _group0 = &group0;
}

future<> storage_service::init_address_map(gms::gossip_address_map& address_map) {
    _ip_address_updater = make_shared<ip_address_updater>(address_map, *this);
    _gossiper.register_(_ip_address_updater);
    co_return;
}

future<> storage_service::uninit_address_map() {
    return _gossiper.unregister_(_ip_address_updater);
}

bool storage_service::is_topology_coordinator_enabled() const {
    return raft_topology_change_enabled();
}

future<> storage_service::join_cluster(sharded<db::system_distributed_keyspace>& sys_dist_ks, sharded<service::storage_proxy>& proxy,
        start_hint_manager start_hm, gms::generation_type new_generation) {
    SCYLLA_ASSERT(this_shard_id() == 0);

    if (_sys_ks.local().was_decommissioned()) {
        auto msg = sstring("This node was decommissioned and will not rejoin the ring unless "
                           "all existing data is removed and the node is bootstrapped again");
        slogger.error("{}", msg);
        throw std::runtime_error(msg);
    }

    set_mode(mode::STARTING);

    std::unordered_map<locator::host_id, gms::loaded_endpoint_state> loaded_endpoints;
    if (_db.local().get_config().load_ring_state() && !raft_topology_change_enabled()) {
        slogger.info("Loading persisted ring state");
        loaded_endpoints = co_await _sys_ks.local().load_endpoint_state();

        auto tmlock = co_await get_token_metadata_lock();
        auto tmptr = co_await get_mutable_token_metadata_ptr();
        for (auto& [host_id, st] : loaded_endpoints) {
            if (st.endpoint == get_broadcast_address()) {
                // entry has been mistakenly added, delete it
                slogger.warn("Loaded saved endpoint={}/{} has my broadcast address.  Deleting it", host_id, st.endpoint);
                co_await _sys_ks.local().remove_endpoint(st.endpoint);
            } else {
                if (host_id == my_host_id()) {
                    on_internal_error(slogger, format("Loaded saved endpoint {} with my host_id={}", st.endpoint, host_id));
                }
                if (!st.opt_dc_rack) {
                    st.opt_dc_rack = locator::endpoint_dc_rack::default_location;
                    slogger.warn("Loaded no dc/rack for saved endpoint={}/{}. Set to default={}/{}", host_id, st.endpoint, st.opt_dc_rack->dc, st.opt_dc_rack->rack);
                }
                const auto& dc_rack = *st.opt_dc_rack;
                slogger.debug("Loaded tokens: endpoint={}/{} dc={} rack={} tokens={}", host_id, st.endpoint, dc_rack.dc, dc_rack.rack, st.tokens);
                tmptr->update_topology(host_id, dc_rack, locator::node::state::normal);
                co_await tmptr->update_normal_tokens(st.tokens, host_id);
                tmptr->update_host_id(host_id, st.endpoint);
                // gossiping hasn't started yet
                // so no need to lock the endpoint
                co_await _gossiper.add_saved_endpoint(host_id, st, gms::null_permit_id);
            }
        }
        co_await replicate_to_all_cores(std::move(tmptr));
    }

    // Seeds are now only used as the initial contact point nodes. If the
    // loaded_endpoints are empty which means this node is a completely new
    // node, we use the nodes specified in seeds as the initial contact
    // point nodes, otherwise use the peer nodes persisted in system table.
    auto seeds = _gossiper.get_seeds();
    auto initial_contact_nodes = loaded_endpoints.empty() ?
        std::unordered_set<gms::inet_address>(seeds.begin(), seeds.end()) :
        loaded_endpoints | std::views::transform([] (const auto& x) {
            return x.second.endpoint;
        }) | std::ranges::to<std::unordered_set<gms::inet_address>>();
    auto loaded_peer_features = co_await _sys_ks.local().load_peer_features();
    slogger.info("initial_contact_nodes={}, loaded_endpoints={}, loaded_peer_features={}",
            initial_contact_nodes, loaded_endpoints | std::views::keys, loaded_peer_features.size());
    for (auto& x : loaded_peer_features) {
        slogger.info("peer={}, supported_features={}", x.first, x.second);
    }

    if (_group0->client().in_recovery()) {
        slogger.info("Raft recovery - starting in legacy topology operations mode");
        set_topology_change_kind(topology_change_kind::legacy);
    } else if (_group0->joined_group0()) {
        // We are a part of group 0. The _topology_change_kind_enabled flag is maintained from there.
        _manage_topology_change_kind_from_group0 = true;
        set_topology_change_kind(upgrade_state_to_topology_op_kind(_topology_state_machine._topology.upgrade_state));
        if (_db.local().get_config().force_gossip_topology_changes() && raft_topology_change_enabled()) {
            throw std::runtime_error("Cannot force gossip topology changes - the cluster is using raft-based topology");
        }
        slogger.info("The node is already in group 0 and will restart in {} mode", raft_topology_change_enabled() ? "raft" : "legacy");
    } else if (_sys_ks.local().bootstrap_complete()) {
        // We already bootstrapped but we are not a part of group 0. This means that we are restarting after recovery.
        slogger.info("Restarting in legacy mode. The node was either upgraded from a non-raft-topology version or is restarting after recovery.");
        set_topology_change_kind(topology_change_kind::legacy);
    } else {
        // We are not in group 0 and we are just bootstrapping. We need to discover group 0.
        const std::vector<gms::inet_address> contact_nodes{initial_contact_nodes.begin(), initial_contact_nodes.end()};
        auto g0_info = co_await _group0->discover_group0(contact_nodes, _qp);
        slogger.info("Found group 0 with ID {}, with leader of ID {} and IP {}",
                g0_info.group0_id, g0_info.id, g0_info.ip_addr);

        if (_group0->load_my_id() == g0_info.id) {
            // We're creating the group 0.
            if (_db.local().get_config().force_gossip_topology_changes()) {
                slogger.info("We are creating the group 0. Start in legacy topology operations mode by force");
                set_topology_change_kind(topology_change_kind::legacy);
            } else {
                slogger.info("We are creating the group 0. Start in raft topology operations mode");
                set_topology_change_kind(topology_change_kind::raft);
            }
        } else {
            // Ask the current member of the raft group about which mode to use
            auto params = join_node_query_params {};
            auto result = co_await ser::join_node_rpc_verbs::send_join_node_query(
                    &_messaging.local(), netw::msg_addr(g0_info.ip_addr), g0_info.id, std::move(params));
            switch (result.topo_mode) {
            case join_node_query_result::topology_mode::raft:
                if (_db.local().get_config().force_gossip_topology_changes()) {
                    throw std::runtime_error("Cannot force gossip topology changes - joining the cluster that is using raft-based topology");
                }
                slogger.info("Will join existing cluster in raft topology operations mode");
                set_topology_change_kind(topology_change_kind::raft);
                break;
            case join_node_query_result::topology_mode::legacy:
                slogger.info("Will join existing cluster in legacy topology operations mode because the cluster still doesn't use raft-based topology operations");
                set_topology_change_kind(topology_change_kind::legacy);
            }
        }
    }

    if (!_db.local().get_config().join_ring() && !_sys_ks.local().bootstrap_complete() && !raft_topology_change_enabled()) {
        throw std::runtime_error("Cannot boot the node with join_ring=false because the raft-based topology is disabled");
        // We must allow restarts of zero-token nodes in the gossip-based topology due to the recovery mode.
    }

    co_return co_await join_topology(sys_dist_ks, proxy, std::move(initial_contact_nodes),
            std::move(loaded_endpoints), std::move(loaded_peer_features), get_ring_delay(), start_hm, new_generation);
}

future<> storage_service::replicate_to_all_cores(mutable_token_metadata_ptr tmptr) noexcept {
    SCYLLA_ASSERT(this_shard_id() == 0);

    slogger.debug("Replicating token_metadata to all cores");
    std::exception_ptr ex;

    std::vector<mutable_token_metadata_ptr> pending_token_metadata_ptr;
    pending_token_metadata_ptr.resize(smp::count);
    std::vector<std::unordered_map<sstring, locator::vnode_effective_replication_map_ptr>> pending_effective_replication_maps;
    pending_effective_replication_maps.resize(smp::count);
    std::vector<std::unordered_map<table_id, locator::effective_replication_map_ptr>> pending_table_erms;
    pending_table_erms.resize(smp::count);

    std::unordered_set<session_id> open_sessions;

    // Collect open sessions
    {
        auto session = _topology_state_machine._topology.session;
        if (session) {
            open_sessions.insert(session);
        }

        for (auto&& [table_id, tmap]: tmptr->tablets().all_tables()) {
            for (auto&& [tid, trinfo]: tmap->transitions()) {
                if (trinfo.session_id) {
                    auto id = session_id(trinfo.session_id);
                    open_sessions.insert(id);
                }
            }
        }
    }

    try {
        auto base_shard = this_shard_id();
        pending_token_metadata_ptr[base_shard] = tmptr;
        // clone a local copy of updated token_metadata on all other shards
        co_await smp::invoke_on_others(base_shard, [&, tmptr] () -> future<> {
            pending_token_metadata_ptr[this_shard_id()] = make_token_metadata_ptr(co_await tmptr->clone_async());
        });

        // Precalculate new effective_replication_map for all keyspaces
        // and clone to all shards;
        //
        // TODO: at the moment create on shard 0 first
        // but in the future we may want to use hash() % smp::count
        // to evenly distribute the load.
        auto& db = _db.local();
        auto keyspaces = db.get_all_keyspaces();
        for (auto& ks_name : keyspaces) {
            auto rs = db.find_keyspace(ks_name).get_replication_strategy_ptr();
            if (rs->is_per_table()) {
                continue;
            }
            auto erm = co_await get_erm_factory().create_effective_replication_map(rs, tmptr);
            pending_effective_replication_maps[base_shard].emplace(ks_name, std::move(erm));
        }
        co_await container().invoke_on_others([&] (storage_service& ss) -> future<> {
            auto& db = ss._db.local();
            for (auto& ks_name : keyspaces) {
                auto rs = db.find_keyspace(ks_name).get_replication_strategy_ptr();
                if (rs->is_per_table()) {
                    continue;
                }
                auto tmptr = pending_token_metadata_ptr[this_shard_id()];
                auto erm = co_await ss.get_erm_factory().create_effective_replication_map(rs, tmptr);
                pending_effective_replication_maps[this_shard_id()].emplace(ks_name, std::move(erm));
            }
        });
        // Prepare per-table erms.
        co_await container().invoke_on_all([&] (storage_service& ss) {
            auto& db = ss._db.local();
            auto tmptr = pending_token_metadata_ptr[this_shard_id()];
            db.get_tables_metadata().for_each_table([&] (table_id id, lw_shared_ptr<replica::table> table) {
                auto rs = db.find_keyspace(table->schema()->ks_name()).get_replication_strategy_ptr();
                locator::effective_replication_map_ptr erm;
                if (auto pt_rs = rs->maybe_as_per_table()) {
                    erm = pt_rs->make_replication_map(id, tmptr);
                } else {
                    erm = pending_effective_replication_maps[this_shard_id()][table->schema()->ks_name()];
                }
                pending_table_erms[this_shard_id()].emplace(id, std::move(erm));
            });
        });
    } catch (...) {
        ex = std::current_exception();
    }

    // Rollback on metadata replication error
    if (ex) {
        try {
            co_await smp::invoke_on_all([&] () -> future<> {
                auto tmptr = std::move(pending_token_metadata_ptr[this_shard_id()]);
                auto erms = std::move(pending_effective_replication_maps[this_shard_id()]);
                auto table_erms = std::move(pending_table_erms[this_shard_id()]);

                co_await utils::clear_gently(erms);
                co_await utils::clear_gently(tmptr);
            });
        } catch (...) {
            slogger.warn("Failure to reset pending token_metadata in cleanup path: {}. Ignored.", std::current_exception());
        }

        std::rethrow_exception(std::move(ex));
    }

    // Apply changes on all shards
    try {
        co_await container().invoke_on_all([&] (storage_service& ss) -> future<> {
            ss._shared_token_metadata.set(std::move(pending_token_metadata_ptr[this_shard_id()]));
            auto& db = ss._db.local();

            auto& erms = pending_effective_replication_maps[this_shard_id()];
            for (auto it = erms.begin(); it != erms.end(); ) {
                auto& ks = db.find_keyspace(it->first);
                ks.update_effective_replication_map(std::move(it->second));
                it = erms.erase(it);
            }

            auto& table_erms = pending_table_erms[this_shard_id()];
            for (auto it = table_erms.begin(); it != table_erms.end(); ) {
                auto& cf = db.find_column_family(it->first);
                co_await cf.update_effective_replication_map(std::move(it->second));
                co_await utils::get_local_injector().inject("delay_after_erm_update", [&cf, &ss] (auto& handler) -> future<> {
                    auto& ss_ = ss;
                    const auto ks_name = handler.get("ks_name");
                    const auto cf_name = handler.get("cf_name");
                    SCYLLA_ASSERT(ks_name);
                    SCYLLA_ASSERT(cf_name);
                    if (cf.schema()->ks_name() != *ks_name || cf.schema()->cf_name() != *cf_name) {
                        co_return;
                    }

                    co_await sleep_abortable(std::chrono::seconds{5}, ss_._abort_source);
                });
                if (cf.uses_tablets()) {
                    register_tablet_split_candidate(it->first);
                }
                it = table_erms.erase(it);
            }

            auto& session_mgr = get_topology_session_manager();
            session_mgr.initiate_close_of_sessions_except(open_sessions);
            for (auto id : open_sessions) {
                session_mgr.create_session(id);
            }
        });
    } catch (...) {
        // applying the changes on all shards should never fail
        // it will end up in an inconsistent state that we can't recover from.
        slogger.error("Failed to apply token_metadata changes: {}. Aborting.", std::current_exception());
        abort();
    }
}

future<> storage_service::stop() {
    // if there is a background "isolate" shutdown
    // in progress, we need to sync with it. Mostly
    // relevant for tests
    if (_transport_stopped.has_value()) {
        co_await stop_transport();
    }
    co_await uninit_messaging_service();
    // make sure nobody uses the semaphore
    node_ops_signal_abort(std::nullopt);
    _listeners.clear();
    co_await _tablets_module->stop();
    co_await _node_ops_module->stop();
    co_await _async_gate.close();
    co_await std::move(_node_ops_abort_thread);
    _tablet_split_monitor_event.signal();
    co_await std::move(_tablet_split_monitor);
    _gossiper.set_topology_state_machine(nullptr);
}

future<> storage_service::wait_for_group0_stop() {
    if (!_group0_as.abort_requested()) {
        _group0_as.request_abort();
        _topology_state_machine.event.broken(make_exception_ptr(abort_requested_exception()));
        co_await when_all(std::move(_raft_state_monitor), std::move(_sstable_cleanup_fiber), std::move(_upgrade_to_topology_coordinator_fiber));
    }
}

future<> storage_service::check_for_endpoint_collision(std::unordered_set<gms::inet_address> initial_contact_nodes, const std::unordered_map<gms::inet_address, sstring>& loaded_peer_features) {
    slogger.debug("Starting shadow gossip round to check for endpoint collision");

    return seastar::async([this, initial_contact_nodes, loaded_peer_features] {
        auto t = gms::gossiper::clk::now();
        bool found_bootstrapping_node = false;
        auto local_features = _feature_service.supported_feature_set();
        do {
            slogger.info("Performing gossip shadow round");
            _gossiper.do_shadow_round(initial_contact_nodes, gms::gossiper::mandatory::yes).get();
            if (!raft_topology_change_enabled()) {
                _gossiper.check_knows_remote_features(local_features, loaded_peer_features);
            }
            _gossiper.check_snitch_name_matches(_snitch.local()->get_name());
            auto addr = get_broadcast_address();
            if (!_gossiper.is_safe_for_bootstrap(addr)) {
                throw std::runtime_error(::format("A node with address {} already exists, cancelling join. "
                    "Use replace_address if you want to replace this node.", addr));
            }
            if (_db.local().get_config().consistent_rangemovement() &&
                // Raft is responsible for consistency, so in case it is enable no need to check here
                !raft_topology_change_enabled()) {
                found_bootstrapping_node = false;
                for (const auto& addr : _gossiper.get_endpoints()) {
                    auto state = _gossiper.get_gossip_status(addr);
                    if (state == sstring(versioned_value::STATUS_UNKNOWN)) {
                        throw std::runtime_error(::format("Node {} has gossip status=UNKNOWN. Try fixing it before adding new node to the cluster.", addr));
                    }
                    slogger.debug("Checking bootstrapping/leaving/moving nodes: node={}, status={} (check_for_endpoint_collision)", addr, state);
                    if (state == sstring(versioned_value::STATUS_BOOTSTRAPPING)) {
                        if (gms::gossiper::clk::now() > t + std::chrono::seconds(60)) {
                            throw std::runtime_error("Other bootstrapping/leaving/moving nodes detected, cannot bootstrap while consistent_rangemovement is true (check_for_endpoint_collision)");
                        } else {
                            sstring saved_state(state);
                            _gossiper.reset_endpoint_state_map().get();
                            found_bootstrapping_node = true;
                            auto elapsed = std::chrono::duration_cast<std::chrono::seconds>(gms::gossiper::clk::now() - t).count();
                            slogger.info("Checking bootstrapping/leaving/moving nodes: node={}, status={}, sleep 1 second and check again ({} seconds elapsed) (check_for_endpoint_collision)", addr, saved_state, elapsed);
                            sleep_abortable(std::chrono::seconds(1), _abort_source).get();
                            break;
                        }
                    }
                }
            }
        } while (found_bootstrapping_node);
        slogger.info("Checking bootstrapping/leaving/moving nodes: ok (check_for_endpoint_collision)");
        _gossiper.reset_endpoint_state_map().get();
    });
}

future<> storage_service::remove_endpoint(inet_address endpoint, gms::permit_id pid) {
    co_await _gossiper.remove_endpoint(endpoint, pid);
    try {
        co_await _sys_ks.local().remove_endpoint(endpoint);
    } catch (...) {
        slogger.error("fail to remove endpoint={}: {}", endpoint, std::current_exception());
    }
}

future<storage_service::replacement_info>
storage_service::prepare_replacement_info(std::unordered_set<gms::inet_address> initial_contact_nodes, const std::unordered_map<gms::inet_address, sstring>& loaded_peer_features) {
    locator::host_id replace_host_id;
    gms::inet_address replace_address;

    auto& cfg = _db.local().get_config();
    if (!cfg.replace_node_first_boot().empty()) {
        replace_host_id = locator::host_id(utils::UUID(cfg.replace_node_first_boot()));
    } else if (!cfg.replace_address_first_boot().empty()) {
        replace_address = gms::inet_address(cfg.replace_address_first_boot());
        slogger.warn("The replace_address_first_boot={} option is deprecated. Please use the replace_node_first_boot option", replace_address);
    } else if (!cfg.replace_address().empty()) {
        replace_address = gms::inet_address(cfg.replace_address());
        slogger.warn("The replace_address={} option is deprecated. Please use the replace_node_first_boot option", replace_address);
    } else {
        on_internal_error(slogger, "No replace_node or replace_address configuration options found");
    }

    slogger.info("Gathering node replacement information for {}/{}", replace_host_id, replace_address);

    auto seeds = _gossiper.get_seeds();
    if (seeds.size() == 1 && seeds.contains(replace_address)) {
        throw std::runtime_error(::format("Cannot replace_address {} because no seed node is up", replace_address));
    }

    // make magic happen
    slogger.info("Performing gossip shadow round");
    co_await _gossiper.do_shadow_round(initial_contact_nodes, gms::gossiper::mandatory::yes);
    if (!raft_topology_change_enabled()) {
        auto local_features = _feature_service.supported_feature_set();
        _gossiper.check_knows_remote_features(local_features, loaded_peer_features);
    }

    // now that we've gossiped at least once, we should be able to find the node we're replacing
    if (replace_host_id) {
        auto nodes = _gossiper.get_nodes_with_host_id(replace_host_id);
        if (nodes.empty()) {
            throw std::runtime_error(::format("Replaced node with Host ID {} not found", replace_host_id));
        }
        if (nodes.size() > 1) {
            throw std::runtime_error(::format("Found multiple nodes with Host ID {}: {}", replace_host_id, nodes));
        }
        replace_address = *nodes.begin();
    }

    auto state = _gossiper.get_endpoint_state_ptr(replace_address);
    if (!state) {
        throw std::runtime_error(::format("Cannot replace_address {} because it doesn't exist in gossip", replace_address));
    }

    // Reject to replace a node that has left the ring
    auto status = _gossiper.get_gossip_status(replace_address);
    if (status == gms::versioned_value::STATUS_LEFT || status == gms::versioned_value::REMOVED_TOKEN) {
        throw std::runtime_error(::format("Cannot replace_address {} because it has left the ring, status={}", replace_address, status));
    }

    std::unordered_set<dht::token> tokens;
    if (!raft_topology_change_enabled()) {
        tokens = state->get_tokens();
        if (tokens.empty()) {
            throw std::runtime_error(::format("Could not find tokens for {} to replace", replace_address));
        }
    }

    auto dc_rack = get_dc_rack_for(replace_address).value_or(locator::endpoint_dc_rack::default_location);

    if (!replace_host_id) {
        replace_host_id = _gossiper.get_host_id(replace_address);
    }

    auto ri = replacement_info {
        .tokens = std::move(tokens),
        .dc_rack = std::move(dc_rack),
        .host_id = std::move(replace_host_id),
        .address = replace_address,
    };

    bool node_ip_specified = false;
    for (auto& hoep : parse_node_list(_db.local().get_config().ignore_dead_nodes_for_replace())) {
        locator::host_id host_id;
        gms::loaded_endpoint_state st;
        // Resolve both host_id and endpoint
        if (hoep.has_endpoint()) {
            st.endpoint = hoep.endpoint();
            node_ip_specified = true;
        } else {
            host_id = hoep.id();
            auto res = _gossiper.get_nodes_with_host_id(host_id);
            if (res.size() == 0) {
                throw std::runtime_error(::format("Could not find ignored node with host_id {}", host_id));
            } else if (res.size() > 1) {
                throw std::runtime_error(::format("Found multiple nodes to ignore with host_id {}: {}", host_id, res));
            }
            st.endpoint = *res.begin();
        }
        auto esp = _gossiper.get_endpoint_state_ptr(st.endpoint);
        if (!esp) {
            throw std::runtime_error(::format("Ignore node {}/{} has no endpoint state", host_id, st.endpoint));
        }
        if (!host_id) {
            host_id = esp->get_host_id();
            if (!host_id) {
                throw std::runtime_error(::format("Could not find host_id for ignored node {}", st.endpoint));
            }
        }
        st.tokens = esp->get_tokens();
        st.opt_dc_rack = esp->get_dc_rack();
        ri.ignore_nodes.emplace(host_id, std::move(st));
    }

    if (node_ip_specified) {
        slogger.warn("Warning: Using IP addresses for '--ignore-dead-nodes-for-replace' is deprecated and will"
                     " be disabled in the next release. Please use host IDs instead. Provided values: {}",
                     _db.local().get_config().ignore_dead_nodes_for_replace());
    }

    slogger.info("Host {}/{} is replacing {}/{} ignore_nodes={}", get_token_metadata().get_my_id(), get_broadcast_address(), replace_host_id, replace_address,
            fmt::join(ri.ignore_nodes | std::views::transform ([] (const auto& x) {
                return fmt::format("{}/{}", x.first, x.second.endpoint);
            }), ","));
    co_await _gossiper.reset_endpoint_state_map();

    co_return ri;
}

future<std::map<gms::inet_address, float>> storage_service::get_ownership() {
    return run_with_no_api_lock([] (storage_service& ss) {
        const auto& tm = ss.get_token_metadata();
        auto token_map = dht::token::describe_ownership(tm.sorted_tokens());
        // describeOwnership returns tokens in an unspecified order, let's re-order them
        std::map<gms::inet_address, float> ownership;
        for (auto entry : token_map) {
            locator::host_id id = tm.get_endpoint(entry.first).value();
            auto token_ownership = entry.second;
            ownership[tm.get_endpoint_for_host_id(id)] += token_ownership;
        }
        return ownership;
    });
}

future<std::map<gms::inet_address, float>> storage_service::effective_ownership(sstring keyspace_name, sstring table_name) {
    return run_with_no_api_lock([keyspace_name, table_name] (storage_service& ss) mutable -> future<std::map<gms::inet_address, float>> {
        locator::effective_replication_map_ptr erm;
        if (keyspace_name != "") {
            //find throws no such keyspace if it is missing
            const replica::keyspace& ks = ss._db.local().find_keyspace(keyspace_name);
            // This is ugly, but it follows origin
            auto&& rs = ks.get_replication_strategy();  // clang complains about typeid(ks.get_replication_strategy());
            if (typeid(rs) == typeid(locator::local_strategy)) {
                throw std::runtime_error("Ownership values for keyspaces with LocalStrategy are meaningless");
            }

            if (table_name.empty()) {
                erm = ks.get_vnode_effective_replication_map();
            } else {
                auto& cf = ss._db.local().find_column_family(keyspace_name, table_name);
                erm = cf.get_effective_replication_map();
            }
        } else {
            auto non_system_keyspaces = ss._db.local().get_non_system_keyspaces();

            //system_traces is a non-system keyspace however it needs to be counted as one for this process
            size_t special_table_count = 0;
            if (std::find(non_system_keyspaces.begin(), non_system_keyspaces.end(), "system_traces") !=
                    non_system_keyspaces.end()) {
                special_table_count += 1;
            }
            if (non_system_keyspaces.size() > special_table_count) {
                throw std::runtime_error("Non-system keyspaces don't have the same replication settings, effective ownership information is meaningless");
            }
            keyspace_name = "system_traces";
            const auto& ks = ss._db.local().find_keyspace(keyspace_name);
            erm = ks.get_vnode_effective_replication_map();
        }

        // The following loops seems computationally heavy, but it's not as bad.
        // The upper two simply iterate over all the endpoints by iterating over all the
        // DC and all the instances in each DC.
        //
        // The call for get_range_for_endpoint is done once per endpoint
        const auto& tm = *erm->get_token_metadata_ptr();
        const auto tokens = co_await std::invoke([&]() -> future<std::vector<token>> {
            if (!erm->get_replication_strategy().uses_tablets()) {
                return make_ready_future<std::vector<token>>(tm.sorted_tokens());
            } else {
                auto& cf = ss._db.local().find_column_family(keyspace_name, table_name);
                const auto& tablets = tm.tablets().get_tablet_map(cf.schema()->id());
                return tablets.get_sorted_tokens();
            }
        });

        const auto token_ownership = dht::token::describe_ownership(tokens);
        const auto datacenter_endpoints = tm.get_topology().get_datacenter_endpoints();
        std::map<gms::inet_address, float> final_ownership;

        for (const auto& [dc, endpoints_map] : datacenter_endpoints) {
            for (auto endpoint : endpoints_map) {
                // calculate the ownership with replication and add the endpoint to the final ownership map
                try {
                    float ownership = 0.0f;
                    auto ranges = co_await ss.get_ranges_for_endpoint(erm, endpoint);
                    for (auto& r : ranges) {
                        // get_ranges_for_endpoint will unwrap the first range.
                        // With t0 t1 t2 t3, the first range (t3,t0] will be split
                        // as (min,t0] and (t3,max]. Skippping the range (t3,max]
                        // we will get the correct ownership number as if the first
                        // range were not split.
                        if (!r.end()) {
                            continue;
                        }
                        auto end_token = r.end()->value();
                        auto loc = token_ownership.find(end_token);
                        if (loc != token_ownership.end()) {
                            ownership += loc->second;
                        }
                    }
                    final_ownership[endpoint] = ownership;
                }  catch (replica::no_such_keyspace&) {
                    // In case ss.get_ranges_for_endpoint(keyspace_name, endpoint) is not found, just mark it as zero and continue
                    final_ownership[endpoint] = 0;
                }
            }
        }
        co_return final_ownership;
    });
}

void storage_service::set_mode(mode m) {
    if (m == mode::MAINTENANCE && _operation_mode != mode::NONE) {
        // Prevent from calling `start_maintenance_mode` after `join_cluster`.
        on_fatal_internal_error(slogger, format("Node should enter maintenance mode only from mode::NONE (current mode: {})", _operation_mode));
    }
    if (m == mode::STARTING && _operation_mode == mode::MAINTENANCE) {
        // Prevent from calling `join_cluster` after `start_maintenance_mode`.
        on_fatal_internal_error(slogger, "Node in the maintenance mode cannot enter the starting mode");
    }

    if (m != _operation_mode) {
        slogger.info("entering {} mode", m);
        _operation_mode = m;
    } else {
        // This shouldn't happen, but it's too much for an SCYLLA_ASSERT,
        // so -- just emit a warning in the hope that it will be
        // noticed, reported and fixed
        slogger.warn("re-entering {} mode", m);
    }
}

sstring storage_service::get_release_version() {
    return version::release();
}

sstring storage_service::get_schema_version() {
    return _db.local().get_version().to_sstring();
}

static constexpr auto UNREACHABLE = "UNREACHABLE";

future<std::unordered_map<sstring, std::vector<sstring>>> storage_service::describe_schema_versions() {
    auto live_hosts = _gossiper.get_live_members();
    std::unordered_map<sstring, std::vector<sstring>> results;
    netw::messaging_service& ms = _messaging.local();
    return map_reduce(std::move(live_hosts), [&ms, as = abort_source()] (auto host) mutable {
        auto f0 = ser::migration_manager_rpc_verbs::send_schema_check(&ms, netw::msg_addr{ host, 0 }, as);
        return std::move(f0).then_wrapped([host] (auto f) {
            if (f.failed()) {
                f.ignore_ready_future();
                return std::pair<gms::inet_address, std::optional<table_schema_version>>(host, std::nullopt);
            }
            return std::pair<gms::inet_address, std::optional<table_schema_version>>(host, f.get());
        });
    }, std::move(results), [] (auto results, auto host_and_version) {
        auto version = host_and_version.second ? host_and_version.second->to_sstring() : UNREACHABLE;
        results.try_emplace(version).first->second.emplace_back(fmt::to_string(host_and_version.first));
        return results;
    }).then([this] (auto results) {
        // we're done: the results map is ready to return to the client.  the rest is just debug logging:
        auto it_unreachable = results.find(UNREACHABLE);
        if (it_unreachable != results.end()) {
            slogger.debug("Hosts not in agreement. Didn't get a response from everybody: {}", fmt::join(it_unreachable->second, ","));
        }
        auto my_version = get_schema_version();
        for (auto&& entry : results) {
            // check for version disagreement. log the hosts that don't agree.
            if (entry.first == UNREACHABLE || entry.first == my_version) {
                continue;
            }
            for (auto&& host : entry.second) {
                slogger.debug("{} disagrees ({})", host, entry.first);
            }
        }
        if (results.size() == 1) {
            slogger.debug("Schemas are in agreement.");
        }
        return results;
    });
};

future<storage_service::mode> storage_service::get_operation_mode() {
    return run_with_no_api_lock([] (storage_service& ss) {
        return make_ready_future<mode>(ss._operation_mode);
    });
}

future<bool> storage_service::is_gossip_running() {
    return run_with_no_api_lock([] (storage_service& ss) {
        return ss._gossiper.is_enabled();
    });
}

future<> storage_service::start_gossiping() {
    return run_with_api_lock(sstring("start_gossiping"), [] (storage_service& ss) -> future<> {
        if (!ss._gossiper.is_enabled()) {
            slogger.warn("Starting gossip by operator request");
            co_await ss._gossiper.container().invoke_on_all(&gms::gossiper::start);
            bool should_stop_gossiper = false; // undo action
            try {
                auto cdc_gen_ts = co_await ss._sys_ks.local().get_cdc_generation_id();
                if (!cdc_gen_ts) {
                    cdc_log.warn("CDC generation timestamp missing when starting gossip");
                }
                co_await set_gossip_tokens(ss._gossiper,
                        co_await ss._sys_ks.local().get_local_tokens(),
                        cdc_gen_ts);
                ss._gossiper.force_newer_generation();
                co_await ss._gossiper.start_gossiping(gms::get_generation_number());
            } catch (...) {
                should_stop_gossiper = true;
            }
            if (should_stop_gossiper) {
                co_await ss._gossiper.container().invoke_on_all(&gms::gossiper::stop);
            }
        }
    });
}

future<> storage_service::stop_gossiping() {
    return run_with_api_lock(sstring("stop_gossiping"), [] (storage_service& ss) {
        if (ss._gossiper.is_enabled()) {
            slogger.warn("Stopping gossip by operator request");
            return ss._gossiper.container().invoke_on_all(&gms::gossiper::stop);
        }
        return make_ready_future<>();
    });
}

static
void on_streaming_finished() {
    utils::get_local_injector().inject("storage_service_streaming_sleep3", std::chrono::seconds{3}).get();
}

static size_t count_normal_token_owners(const topology& topology) {
    return std::count_if(topology.normal_nodes.begin(), topology.normal_nodes.end(), [] (const auto& node) {
        return !node.second.ring.value().tokens.empty();
    });
}

future<> storage_service::raft_decommission() {
    auto& raft_server = _group0->group0_server();
    auto holder = _group0->hold_group0_gate();
    utils::UUID request_id;

    while (true) {
        auto guard = co_await _group0->client().start_operation(_group0_as, raft_timeout{});

        auto it = _topology_state_machine._topology.find(raft_server.id());
        if (!it) {
            throw std::runtime_error(::format("local node {} is not a member of the cluster", raft_server.id()));
        }

        const auto& rs = it->second;

        if (rs.state != node_state::normal) {
            throw std::runtime_error(::format("local node is not in the normal state (current state: {})", rs.state));
        }

        if (_topology_state_machine._topology.normal_nodes.size() == 1) {
            throw std::runtime_error("Cannot decommission last node in the cluster");
        }

        if (!rs.ring.value().tokens.empty() && count_normal_token_owners(_topology_state_machine._topology) == 1) {
            throw std::runtime_error("Cannot decommission the last token-owning node in the cluster");
        }

        rtlogger.info("request decommission for: {}", raft_server.id());
        topology_mutation_builder builder(guard.write_timestamp());
        builder.with_node(raft_server.id())
               .set("topology_request", topology_request::leave)
               .set("request_id", guard.new_group0_state_id());
        topology_request_tracking_mutation_builder rtbuilder(guard.new_group0_state_id(), _db.local().features().topology_requests_type_column);
        rtbuilder.set("initiating_host",_group0->group0_server().id().uuid())
                 .set("done", false);
        rtbuilder.set("request_type", topology_request::leave);
        topology_change change{{builder.build(), rtbuilder.build()}};
        group0_command g0_cmd = _group0->client().prepare_command(std::move(change), guard, ::format("decommission: request decommission for {}", raft_server.id()));

        request_id = guard.new_group0_state_id();
        try {
            co_await _group0->client().add_entry(std::move(g0_cmd), std::move(guard), _group0_as, raft_timeout{});
        } catch (group0_concurrent_modification&) {
            rtlogger.info("decommission: concurrent operation is detected, retrying.");
            continue;
        }
        break;
    }

    rtlogger.info("decommission: waiting for completion (request ID: {})", request_id);
    auto error = co_await wait_for_topology_request_completion(request_id);

    if (error.empty()) {
        // Need to set it otherwise gossiper will try to send shutdown on exit
        rtlogger.info("decommission: successfully removed from topology (request ID: {}), updating gossip status", request_id);
        co_await _gossiper.add_local_application_state(std::pair(gms::application_state::STATUS, gms::versioned_value::left({}, _gossiper.now().time_since_epoch().count())));
        rtlogger.info("Decommission succeeded. Request ID: {}", request_id);
    } else  {
        auto err = fmt::format("Decommission failed. See earlier errors ({}). Request ID: {}", error, request_id);
        rtlogger.error("{}", err);
        throw std::runtime_error(err);
    }
}

future<> storage_service::decommission() {
    return run_with_api_lock(sstring("decommission"), [] (storage_service& ss) {
        return seastar::async([&ss] {
            ss.check_ability_to_perform_topology_operation("decommission");
            if (ss._operation_mode != mode::NORMAL) {
                throw std::runtime_error(::format("Node in {} state; wait for status to become normal or restart", ss._operation_mode));
            }
            std::exception_ptr leave_group0_ex;
            if (ss.raft_topology_change_enabled()) {
                ss.raft_decommission().get();
            } else {
                bool left_token_ring = false;
                auto uuid = node_ops_id::create_random_id();
                auto& db = ss._db.local();
                node_ops_ctl ctl(ss, node_ops_cmd::decommission_prepare, ss.get_token_metadata().get_my_id(), ss.get_broadcast_address());
                auto stop_ctl = deferred_stop(ctl);

                // Step 1: Decide who needs to sync data
                // TODO: wire ignore_nodes provided by user
                ctl.start("decommission");

                uuid = ctl.uuid();
                auto endpoint = ctl.endpoint;
                const auto& tmptr = ctl.tmptr;
                if (!tmptr->is_normal_token_owner(ctl.host_id)) {
                    throw std::runtime_error("local node is not a member of the token ring yet");
                }
                // We assume that we're a member of group 0 if we're in decommission()` and Raft is enabled.
                // We have no way to check that we're not a member: attempting to perform group 0 operations
                // would simply hang in that case, the leader would refuse to talk to us.
                // If we aren't a member then we shouldn't be here anyway, since it means that either
                // an earlier decommission finished (leave_group0 is the last operation in decommission)
                // or that we were removed using `removenode`.
                //
                // For handling failure scenarios such as a group 0 member that is not a token ring member,
                // there's `removenode`.

                auto temp = tmptr->clone_after_all_left().get();
                auto num_tokens_after_all_left = temp.sorted_tokens().size();
                temp.clear_gently().get();
                if (num_tokens_after_all_left < 2) {
                    throw std::runtime_error("no other normal nodes in the ring; decommission would be pointless");
                }

                ss.update_topology_change_info(::format("decommission {}", endpoint)).get();

                auto non_system_keyspaces = db.get_non_local_vnode_based_strategy_keyspaces();
                for (const auto& keyspace_name : non_system_keyspaces) {
                    if (ss._db.local().find_keyspace(keyspace_name).get_vnode_effective_replication_map()->has_pending_ranges(ss.get_token_metadata_ptr()->get_my_id())) {
                        throw std::runtime_error("data is currently moving to this node; unable to leave the ring");
                    }
                }

                slogger.info("DECOMMISSIONING: starts");
                ctl.req.leaving_nodes = std::list<gms::inet_address>{endpoint};

                SCYLLA_ASSERT(ss._group0);
                bool raft_available = ss._group0->wait_for_raft().get();

                try {
                    // Step 2: Start heartbeat updater
                    ctl.start_heartbeat_updater(node_ops_cmd::decommission_heartbeat);

                    // Step 3: Prepare to sync data
                    ctl.prepare(node_ops_cmd::decommission_prepare).get();

                    // Step 4: Start to sync data
                    slogger.info("DECOMMISSIONING: unbootstrap starts");
                    ss.unbootstrap().get();
                    on_streaming_finished();
                    slogger.info("DECOMMISSIONING: unbootstrap done");

                    // Step 5: Become a group 0 non-voter before leaving the token ring.
                    //
                    // Thanks to this, even if we fail after leaving the token ring but before leaving group 0,
                    // group 0's availability won't be reduced.
                    if (raft_available) {
                        slogger.info("decommission[{}]: becoming a group 0 non-voter", uuid);
                        ss._group0->become_nonvoter(ss._group0_as).get();
                        slogger.info("decommission[{}]: became a group 0 non-voter", uuid);
                    }

                    // Step 6: Verify that other nodes didn't abort in the meantime.
                    // See https://github.com/scylladb/scylladb/issues/12989.
                    ctl.query_pending_op().get();

                    // Step 7: Leave the token ring
                    slogger.info("decommission[{}]: leaving token ring", uuid);
                    ss.leave_ring().get();
                    left_token_ring = true;
                    slogger.info("decommission[{}]: left token ring", uuid);

                    // Step 8: Finish token movement
                    ctl.done(node_ops_cmd::decommission_done).get();
                } catch (...) {
                    ctl.abort_on_error(node_ops_cmd::decommission_abort, std::current_exception()).get();
                }

                // Step 8: Leave group 0
                //
                // If the node failed to leave the token ring, don't remove it from group 0
                // --- hence the `left_token_ring` check.
                try {
                    utils::get_local_injector().inject("decommission_fail_before_leave_group0",
                        [] { throw std::runtime_error("decommission_fail_before_leave_group0"); });

                    if (raft_available && left_token_ring) {
                        slogger.info("decommission[{}]: leaving Raft group 0", uuid);
                        SCYLLA_ASSERT(ss._group0);
                        ss._group0->leave_group0().get();
                        slogger.info("decommission[{}]: left Raft group 0", uuid);
                    }
                } catch (...) {
                    // Even though leave_group0 failed, we will finish decommission and shut down everything.
                    // There's nothing smarter we could do. We should not continue operating in this broken
                    // state (we're not a member of the token ring any more).
                    //
                    // If we didn't manage to leave group 0, we will stay as a non-voter
                    // (which is not too bad - non-voters at least do not reduce group 0's availability).
                    // It's possible to remove the garbage member using `removenode`.
                    slogger.error(
                        "decommission[{}]: FAILED when trying to leave Raft group 0: \"{}\". This node"
                        " is no longer a member of the token ring, so it will finish shutting down its services."
                        " It may still be a member of Raft group 0. To remove it, shut it down and use `removenode`."
                        " Consult the `decommission` and `removenode` documentation for more details.",
                        uuid, std::current_exception());
                    leave_group0_ex = std::current_exception();
                }
            }

            ss.stop_transport().get();
            slogger.info("DECOMMISSIONING: stopped transport");

            ss.get_batchlog_manager().invoke_on_all([] (auto& bm) {
                return bm.drain();
            }).get();
            slogger.info("DECOMMISSIONING: stop batchlog_manager done");

            // StageManager.shutdownNow();
            ss._sys_ks.local().set_bootstrap_state(db::system_keyspace::bootstrap_state::DECOMMISSIONED).get();
            slogger.info("DECOMMISSIONING: set_bootstrap_state done");
            ss.set_mode(mode::DECOMMISSIONED);

            if (leave_group0_ex) {
                std::rethrow_exception(leave_group0_ex);
            }

            slogger.info("DECOMMISSIONING: done");
            // let op be responsible for killing the process
        });
    });
}

// Runs inside seastar::async context
void storage_service::run_bootstrap_ops(std::unordered_set<token>& bootstrap_tokens) {
    node_ops_ctl ctl(*this, node_ops_cmd::bootstrap_prepare, get_token_metadata().get_my_id(), get_broadcast_address());
    auto stop_ctl = deferred_stop(ctl);
    const auto& uuid = ctl.uuid();

    // Step 1: Decide who needs to sync data for bootstrap operation
    // TODO: Specify ignore_nodes
    ctl.start("bootstrap");

    auto start_time = std::chrono::steady_clock::now();
    for (;;) {
        ctl.sync_nodes.insert(get_broadcast_address());

        // Step 2: Wait until no pending node operations
        std::unordered_map<gms::inet_address, std::list<node_ops_id>> pending_ops;
        auto req = node_ops_cmd_request(node_ops_cmd::query_pending_ops, uuid);
        parallel_for_each(ctl.sync_nodes, [this, req, uuid, &pending_ops] (const gms::inet_address& node) {
            return _messaging.local().send_node_ops_cmd(netw::msg_addr(node), req).then([uuid, node, &pending_ops] (node_ops_cmd_response resp) {
                slogger.debug("bootstrap[{}]: Got query_pending_ops response from node={}, resp.pending_ops={}", uuid, node, resp.pending_ops);
                if (!resp.pending_ops.empty()) {
                    pending_ops.emplace(node, resp.pending_ops);
                }
                return make_ready_future<>();
            });
        }).handle_exception([uuid] (std::exception_ptr ep) {
            slogger.warn("bootstrap[{}]: Failed to query_pending_ops : {}", uuid, ep);
        }).get();
        if (pending_ops.empty()) {
            break;
        } else {
            if (std::chrono::steady_clock::now() > start_time + std::chrono::seconds(60)) {
                throw std::runtime_error(::format("bootstrap[{}]: Found pending node ops = {}, reject bootstrap", uuid, pending_ops));
            }
            slogger.warn("bootstrap[{}]: Found pending node ops = {}, sleep 5 seconds and check again", uuid, pending_ops);
            sleep_abortable(std::chrono::seconds(5), _abort_source).get();
            ctl.refresh_sync_nodes();
            // the bootstrapping node will be added back when we loop
        }
    }

    auto tokens = std::list<dht::token>(bootstrap_tokens.begin(), bootstrap_tokens.end());
    ctl.req.bootstrap_nodes = {
        {get_broadcast_address(), tokens},
    };
    try {
        // Step 2: Start heartbeat updater
        ctl.start_heartbeat_updater(node_ops_cmd::bootstrap_heartbeat);

        // Step 3: Prepare to sync data
        ctl.prepare(node_ops_cmd::bootstrap_prepare).get();

        utils::get_local_injector().inject("delay_bootstrap_120s", std::chrono::seconds(120)).get();

        // Step 5: Sync data for bootstrap
        _repair.local().bootstrap_with_repair(get_token_metadata_ptr(), bootstrap_tokens).get();
        on_streaming_finished();

        // Step 6: Finish
        ctl.done(node_ops_cmd::bootstrap_done).get();
    } catch (...) {
        ctl.abort_on_error(node_ops_cmd::bootstrap_abort, std::current_exception()).get();
    }
}

// Runs inside seastar::async context
void storage_service::run_replace_ops(std::unordered_set<token>& bootstrap_tokens, replacement_info replace_info) {
    node_ops_ctl ctl(*this, node_ops_cmd::replace_prepare, replace_info.host_id, replace_info.address);
    auto stop_ctl = deferred_stop(ctl);
    const auto& uuid = ctl.uuid();
    gms::inet_address replace_address = replace_info.address;
    ctl.ignore_nodes = replace_info.ignore_nodes | std::views::transform([] (const auto& x) {
        return x.second.endpoint;
    }) | std::ranges::to<std::unordered_set<gms::inet_address>>();
    // Step 1: Decide who needs to sync data for replace operation
    // The replacing node is not a normal token owner yet
    // Add it back explicitly after checking all other nodes.
    ctl.start("replace", [&] (gms::inet_address node) {
        return node != replace_address;
    });
    ctl.sync_nodes.insert(get_broadcast_address());

    auto sync_nodes_generations = _gossiper.get_generation_for_nodes(ctl.sync_nodes).get();
    // Map existing nodes to replacing nodes
    ctl.req.replace_nodes = {
        {replace_address, get_broadcast_address()},
    };
    try {
        // Step 2: Start heartbeat updater
        ctl.start_heartbeat_updater(node_ops_cmd::replace_heartbeat);

        // Step 3: Prepare to sync data
        ctl.prepare(node_ops_cmd::replace_prepare).get();

        // Step 4: Allow nodes in sync_nodes list to mark the replacing node as alive
        _gossiper.advertise_to_nodes(sync_nodes_generations).get();
        slogger.info("replace[{}]: Allow nodes={} to mark replacing node={} as alive", uuid, ctl.sync_nodes, get_broadcast_address());

        // Step 5: Wait for nodes to finish marking the replacing node as live
        ctl.send_to_all(node_ops_cmd::replace_prepare_mark_alive).get();

        // Step 6: Update pending ranges on nodes
        ctl.send_to_all(node_ops_cmd::replace_prepare_pending_ranges).get();

        // Step 7: Sync data for replace
        if (is_repair_based_node_ops_enabled(streaming::stream_reason::replace)) {
            slogger.info("replace[{}]: Using repair based node ops to sync data", uuid);
            auto ks_erms = _db.local().get_non_local_strategy_keyspaces_erms();
            auto tmptr = get_token_metadata_ptr();
            auto ignore_nodes = replace_info.ignore_nodes | std::views::transform([] (const auto& x) {
                return x.first;
            }) | std::ranges::to<std::unordered_set<locator::host_id>>();
            _repair.local().replace_with_repair(std::move(ks_erms), std::move(tmptr), bootstrap_tokens, std::move(ignore_nodes), replace_info.host_id).get();
        } else {
            slogger.info("replace[{}]: Using streaming based node ops to sync data", uuid);
            dht::boot_strapper bs(_db, _stream_manager, _abort_source, get_token_metadata_ptr()->get_my_id(), _snitch.local()->get_location(), bootstrap_tokens, get_token_metadata_ptr());
            bs.bootstrap(streaming::stream_reason::replace, _gossiper, null_topology_guard, replace_address).get();
        }
        on_streaming_finished();

        // Step 8: Finish
        ctl.done(node_ops_cmd::replace_done).get();

        // Allow any nodes to mark the replacing node as alive
        _gossiper.advertise_to_nodes({}).get();
        slogger.info("replace[{}]: Allow any nodes to mark replacing node={} as alive", uuid,  get_broadcast_address());
    } catch (...) {
        // we need to revert the effect of prepare verb the replace ops is failed
        ctl.abort_on_error(node_ops_cmd::replace_abort, std::current_exception()).get();
    }
}

future<> storage_service::raft_removenode(locator::host_id host_id, locator::host_id_or_endpoint_list ignore_nodes_params) {
    auto id = raft::server_id{host_id.uuid()};
    utils::UUID request_id;

    while (true) {
        auto guard = co_await _group0->client().start_operation(_group0_as, raft_timeout{});

        auto it = _topology_state_machine._topology.find(id);

        if (!it) {
            throw std::runtime_error(::format("removenode: host id {} is not found in the cluster", host_id));
        }

        auto& rs = it->second; // not usable after yield

        if (rs.state != node_state::normal) {
            throw std::runtime_error(::format("removenode: node {} is in '{}' state. Wait for it to be in 'normal' state", id, rs.state));
        }

        if (!rs.ring.value().tokens.empty() && count_normal_token_owners(_topology_state_machine._topology) == 1) {
            throw std::runtime_error(::format(
                    "removenode: node {} cannot be removed because it is the last token-owning "
                    "node in the cluster. If this node is unrecoverable, the cluster has entered an incorrect "
                    "and unrecoverable state. All user data and a part of the system data is lost.",
                    id));
        }

        const auto& am = _address_map;
        auto ip = am.find(host_id);
        if (!ip) {
            // What to do if there is no mapping? Wait and retry?
            on_fatal_internal_error(rtlogger, ::format("Remove node cannot find a mapping from node id {} to its ip", id));
        }

        if (_gossiper.is_alive(*ip)) {
            const std::string message = ::format(
                "removenode: Rejected removenode operation for node {} ip {} "
                "the node being removed is alive, maybe you should use decommission instead?",
                id, *ip);
            rtlogger.warn("{}", message);
            throw std::runtime_error(message);
        }

        auto ignored_ids = find_raft_nodes_from_hoeps(ignore_nodes_params);
        if (!ignored_ids.empty()) {
            auto bad_id = std::find_if_not(ignored_ids.begin(), ignored_ids.end(), [&] (auto n) {
                return _topology_state_machine._topology.normal_nodes.contains(n);
            });
            if (bad_id != ignored_ids.end()) {
                throw std::runtime_error(::format("removenode: there is no node with id {} in normal state. Cannot ignore it.", *bad_id));
            }
        }
        // insert node that should be removed to ignore list so that other topology operations
        // can ignore it
        ignored_ids.insert(id);

        rtlogger.info("request removenode for: {}, new ignored nodes: {}, existing ignore nodes: {}", id, ignored_ids, _topology_state_machine._topology.ignored_nodes);
        topology_mutation_builder builder(guard.write_timestamp());
        builder.add_ignored_nodes(ignored_ids).with_node(id)
               .set("topology_request", topology_request::remove)
               .set("request_id", guard.new_group0_state_id());
        topology_request_tracking_mutation_builder rtbuilder(guard.new_group0_state_id(), _db.local().features().topology_requests_type_column);
        rtbuilder.set("initiating_host",_group0->group0_server().id().uuid())
                 .set("done", false);
        rtbuilder.set("request_type", topology_request::remove);
        topology_change change{{builder.build(), rtbuilder.build()}};
        group0_command g0_cmd = _group0->client().prepare_command(std::move(change), guard, ::format("removenode: request remove for {}", id));

        request_id = guard.new_group0_state_id();

        if (auto itr = _topology_state_machine._topology.requests.find(id);
                itr != _topology_state_machine._topology.requests.end() && itr->second == topology_request::remove) {
            throw std::runtime_error("Removenode failed. Concurrent request for removal already in progress");
        }
        try {
            // Make non voter during request submission for better HA
            co_await _group0->make_nonvoters(ignored_ids, _group0_as, raft_timeout{});
            co_await _group0->client().add_entry(std::move(g0_cmd), std::move(guard), _group0_as, raft_timeout{});
        } catch (group0_concurrent_modification&) {
            rtlogger.info("removenode: concurrent operation is detected, retrying.");
            continue;
        }

        break;
    }

    rtlogger.info("removenode: waiting for completion (request ID: {})", request_id);

    // Wait until request completes
    auto error = co_await wait_for_topology_request_completion(request_id);

    if (error.empty()) {
        rtlogger.info("removenode: successfully removed from topology (request ID: {}), removing from group 0 configuration", request_id);
        try {
            co_await _group0->remove_from_raft_config(id);
        } catch (raft::not_a_member&) {
            rtlogger.info("removenode: already removed from the raft config by the topology coordinator");
        }
        rtlogger.info("Removenode succeeded. Request ID: {}", request_id);
    } else {
        auto err = fmt::format("Removenode failed. See earlier errors ({}). Request ID: {}", error, request_id);
        rtlogger.error("{}", err);
        throw std::runtime_error(err);
    }
}

future<> storage_service::removenode(locator::host_id host_id, locator::host_id_or_endpoint_list ignore_nodes_params) {
    return run_with_api_lock_conditionally(sstring("removenode"), !raft_topology_change_enabled(), [host_id, ignore_nodes_params = std::move(ignore_nodes_params)] (storage_service& ss) mutable {
        return seastar::async([&ss, host_id, ignore_nodes_params = std::move(ignore_nodes_params)] () mutable {
            ss.check_ability_to_perform_topology_operation("removenode");
            if (ss.raft_topology_change_enabled()) {
                ss.raft_removenode(host_id, std::move(ignore_nodes_params)).get();
                return;
            }
            node_ops_ctl ctl(ss, node_ops_cmd::removenode_prepare, host_id, gms::inet_address());
            auto stop_ctl = deferred_stop(ctl);
            auto uuid = ctl.uuid();
            const auto& tmptr = ctl.tmptr;
            auto endpoint_opt = tmptr->get_endpoint_for_host_id_if_known(host_id);
            SCYLLA_ASSERT(ss._group0);
            auto raft_id = raft::server_id{host_id.uuid()};
            bool raft_available = ss._group0->wait_for_raft().get();
            bool is_group0_member = raft_available && ss._group0->is_member(raft_id, false);
            if (!endpoint_opt && !is_group0_member) {
                throw std::runtime_error(::format("removenode[{}]: Node {} not found in the cluster", uuid, host_id));
            }

            // If endpoint_opt is engaged, the node is a member of the token ring.
            // is_group0_member indicates whether the node is a member of Raft group 0.
            // A node might be a member of group 0 but not a member of the token ring, e.g. due to a
            // previously failed removenode/decommission. The code is written to handle this
            // situation. Parts related to removing this node from the token ring are conditioned on
            // endpoint_opt, while parts related to removing from group 0 are conditioned on
            // is_group0_member.

            if (endpoint_opt && ss._gossiper.is_alive(*endpoint_opt)) {
                const std::string message = ::format(
                    "removenode[{}]: Rejected removenode operation (node={}); "
                    "the node being removed is alive, maybe you should use decommission instead?",
                    uuid, *endpoint_opt);
                slogger.warn("{}", message);
                throw std::runtime_error(message);
            }

            for (auto& hoep : ignore_nodes_params) {
                ctl.ignore_nodes.insert(hoep.resolve_endpoint(*tmptr));
            }

            bool removed_from_token_ring = !endpoint_opt;
            if (endpoint_opt) {
                auto endpoint = *endpoint_opt;
                ctl.endpoint = endpoint;

                // Step 1: Make the node a group 0 non-voter before removing it from the token ring.
                //
                // Thanks to this, even if we fail after removing the node from the token ring
                // but before removing it group 0, group 0's availability won't be reduced.
                if (is_group0_member && ss._group0->is_member(raft_id, true)) {
                    slogger.info("removenode[{}]: making node {} a non-voter in group 0", uuid, raft_id);
                    ss._group0->make_nonvoter(raft_id, ss._group0_as).get();
                    slogger.info("removenode[{}]: made node {} a non-voter in group 0", uuid, raft_id);
                }

                // Step 2: Decide who needs to sync data
                //
                // By default, we require all nodes in the cluster to participate
                // the removenode operation and sync data if needed. We fail the
                // removenode operation if any of them is down or fails.
                //
                // If the user want the removenode operation to succeed even if some of the nodes
                // are not available, the user has to explicitly pass a list of
                // node that can be skipped for the operation.
                ctl.start("removenode", [&] (gms::inet_address node) {
                    return node != endpoint;
                });

                auto tokens = tmptr->get_tokens(host_id);

                try {
                    // Step 3: Start heartbeat updater
                    ctl.start_heartbeat_updater(node_ops_cmd::removenode_heartbeat);

                    // Step 4: Prepare to sync data
                    ctl.req.leaving_nodes = {endpoint};
                    ctl.prepare(node_ops_cmd::removenode_prepare).get();

                    // Step 5: Start to sync data
                    if (!tokens.empty()) {
                        ctl.send_to_all(node_ops_cmd::removenode_sync_data).get();
                        on_streaming_finished();
                    }

                    // Step 6: Finish token movement
                    ctl.done(node_ops_cmd::removenode_done).get();

                    // Step 7: Announce the node has left
                    slogger.info("removenode[{}]: Advertising that the node left the ring", uuid);
                    auto permit = ss._gossiper.lock_endpoint(endpoint, gms::null_permit_id).get();
                    const auto& pid = permit.id();
                    ss._gossiper.advertise_token_removed(endpoint, host_id, pid).get();
                    std::unordered_set<token> tmp(tokens.begin(), tokens.end());
                    ss.excise(std::move(tmp), endpoint, host_id, pid).get();
                    removed_from_token_ring = true;
                    slogger.info("removenode[{}]: Finished removing the node from the ring", uuid);
                } catch (...) {
                    // we need to revert the effect of prepare verb the removenode ops is failed
                    ctl.abort_on_error(node_ops_cmd::removenode_abort, std::current_exception()).get();
                }
            }

            // Step 8: Remove the node from group 0
            //
            // If the node was a token ring member but we failed to remove it,
            // don't remove it from group 0 -- hence the `removed_from_token_ring` check.
            try {
                utils::get_local_injector().inject("removenode_fail_before_remove_from_group0",
                    [] { throw std::runtime_error("removenode_fail_before_remove_from_group0"); });

                if (is_group0_member && removed_from_token_ring) {
                    slogger.info("removenode[{}]: removing node {} from Raft group 0", uuid, raft_id);
                    ss._group0->remove_from_group0(raft_id).get();
                    slogger.info("removenode[{}]: removed node {} from Raft group 0", uuid, raft_id);
                }
            } catch (...) {
                slogger.error(
                    "removenode[{}]: FAILED when trying to remove the node from Raft group 0: \"{}\". The node"
                    " is no longer a member of the token ring, but it may still be a member of Raft group 0."
                    " Please retry `removenode`. Consult the `removenode` documentation for more details.",
                    uuid, std::current_exception());
                throw;
            }

            slogger.info("removenode[{}]: Finished removenode operation, host id={}", uuid, host_id);
        });
    });
}

future<> storage_service::check_and_repair_cdc_streams() {
    SCYLLA_ASSERT(this_shard_id() == 0);

    if (!_cdc_gens.local_is_initialized()) {
        return make_exception_future<>(std::runtime_error("CDC generation service not initialized yet"));
    }

    check_ability_to_perform_topology_operation("checkAndRepairCdcStreams");

    if (raft_topology_change_enabled()) {
        return raft_check_and_repair_cdc_streams();
    }

    return _cdc_gens.local().check_and_repair_cdc_streams();
}

class node_ops_meta_data {
    node_ops_id _ops_uuid;
    gms::inet_address _coordinator;
    std::function<future<> ()> _abort;
    shared_ptr<abort_source> _abort_source;
    std::function<void ()> _signal;
    shared_ptr<node_ops_info> _ops;
    seastar::timer<lowres_clock> _watchdog;
    std::chrono::seconds _watchdog_interval;
public:
    explicit node_ops_meta_data(
            node_ops_id ops_uuid,
            gms::inet_address coordinator,
            std::list<gms::inet_address> ignore_nodes,
            std::chrono::seconds watchdog_interval,
            std::function<future<> ()> abort_func,
            std::function<void ()> signal_func);
    shared_ptr<node_ops_info> get_ops_info();
    shared_ptr<abort_source> get_abort_source();
    future<> abort();
    void update_watchdog();
    void cancel_watchdog();
};

void storage_service::node_ops_cmd_check(gms::inet_address coordinator, const node_ops_cmd_request& req) {
    auto ops_uuids = _node_ops | std::views::keys | std::ranges::to<std::vector>();
    std::string msg;
    if (req.cmd == node_ops_cmd::removenode_prepare || req.cmd == node_ops_cmd::replace_prepare ||
            req.cmd == node_ops_cmd::decommission_prepare || req.cmd == node_ops_cmd::bootstrap_prepare) {
        // Peer node wants to start a new node operation. Make sure no pending node operation is in progress.
        if (!_node_ops.empty()) {
            msg = ::format("node_ops_cmd_check: Node {} rejected node_ops_cmd={} from node={} with ops_uuid={}, pending_node_ops={}, pending node ops is in progress",
                    get_broadcast_address(), req.cmd, coordinator, req.ops_uuid, ops_uuids);
        }
    } else if (req.cmd == node_ops_cmd::decommission_heartbeat || req.cmd == node_ops_cmd::removenode_heartbeat ||
            req.cmd == node_ops_cmd::replace_heartbeat || req.cmd == node_ops_cmd::bootstrap_heartbeat) {
        // We allow node_ops_cmd heartbeat to be sent before prepare cmd
    } else {
        if (ops_uuids.size() == 1 && ops_uuids.front() == req.ops_uuid) {
            // Check is good, since we know this ops_uuid and this is the only ops_uuid we are working on.
        } else if (ops_uuids.size() == 0) {
            // The ops_uuid received is unknown. Fail the request.
            msg = ::format("node_ops_cmd_check: Node {} rejected node_ops_cmd={} from node={} with ops_uuid={}, pending_node_ops={}, the node ops is unknown",
                    get_broadcast_address(), req.cmd, coordinator, req.ops_uuid, ops_uuids);
        } else {
            // Other node ops is in progress. Fail the request.
            msg = ::format("node_ops_cmd_check: Node {} rejected node_ops_cmd={} from node={} with ops_uuid={}, pending_node_ops={}, pending node ops is in progress",
                    get_broadcast_address(), req.cmd, coordinator, req.ops_uuid, ops_uuids);
        }
    }
    if (!msg.empty()) {
        slogger.warn("{}", msg);
        throw std::runtime_error(msg);
    }
}

void storage_service::on_node_ops_registered(node_ops_id ops_uuid) {
    utils::get_local_injector().inject("storage_service_nodeops_prepare_handler_sleep3", std::chrono::seconds{3}).get();
    utils::get_local_injector().inject("storage_service_nodeops_abort_after_1s", [this, ops_uuid] {
        (void)with_gate(_async_gate, [this, ops_uuid] {
            return seastar::sleep_abortable(std::chrono::seconds(1), _abort_source).then([this, ops_uuid] {
                node_ops_signal_abort(ops_uuid);
            });
        });
    });
}

void storage_service::node_ops_insert(node_ops_id ops_uuid,
                                      gms::inet_address coordinator,
                                      std::list<inet_address> ignore_nodes,
                                      std::function<future<>()> abort_func) {
    auto watchdog_interval = std::chrono::seconds(_db.local().get_config().nodeops_watchdog_timeout_seconds());
    auto meta = node_ops_meta_data(ops_uuid, coordinator, std::move(ignore_nodes), watchdog_interval, std::move(abort_func),
                                   [this, ops_uuid]() mutable { node_ops_signal_abort(ops_uuid); });
    _node_ops.emplace(ops_uuid, std::move(meta));
    on_node_ops_registered(ops_uuid);
}

future<node_ops_cmd_response> storage_service::node_ops_cmd_handler(gms::inet_address coordinator, std::optional<locator::host_id> coordinator_host_id, node_ops_cmd_request req) {
    return seastar::async([this, coordinator, coordinator_host_id, req = std::move(req)] () mutable {
        auto ops_uuid = req.ops_uuid;
        auto topo_guard = null_topology_guard;
        slogger.debug("node_ops_cmd_handler cmd={}, ops_uuid={}", req.cmd, ops_uuid);

        if (req.cmd == node_ops_cmd::query_pending_ops) {
            bool ok = true;
            auto ops_uuids = _node_ops| std::views::keys | std::ranges::to<std::list>();
            node_ops_cmd_response resp(ok, ops_uuids);
            slogger.debug("node_ops_cmd_handler: Got query_pending_ops request from {}, pending_ops={}", coordinator, ops_uuids);
            return resp;
        } else if (req.cmd == node_ops_cmd::repair_updater) {
            slogger.debug("repair[{}]: Got repair_updater request from {}", ops_uuid, coordinator);
            _db.invoke_on_all([coordinator, ops_uuid, tables = req.repair_tables] (replica::database &db) {
                for (const auto& table_id : tables) {
                    try {
                        auto& table = db.find_column_family(table_id);
                        table.update_off_strategy_trigger();
                        slogger.debug("repair[{}]: Updated off_strategy_trigger for table {}.{} by node {}",
                                ops_uuid, table.schema()->ks_name(), table.schema()->cf_name(), coordinator);
                    } catch (replica::no_such_column_family&) {
                        // The table could be dropped by user, ignore it.
                    } catch (...) {
                        throw;
                    }
                }
            }).get();
            bool ok = true;
            return node_ops_cmd_response(ok);
        }

        node_ops_cmd_check(coordinator, req);

        if (req.cmd == node_ops_cmd::removenode_prepare) {
            if (req.leaving_nodes.size() > 1) {
                auto msg = ::format("removenode[{}]: Could not removenode more than one node at a time: leaving_nodes={}", req.ops_uuid, req.leaving_nodes);
                slogger.warn("{}", msg);
                throw std::runtime_error(msg);
            }
            mutate_token_metadata([coordinator, &req, this] (mutable_token_metadata_ptr tmptr) mutable {
                for (auto& node : req.leaving_nodes) {
                    slogger.info("removenode[{}]: Added node={} as leaving node, coordinator={}", req.ops_uuid, node, coordinator);
                    tmptr->add_leaving_endpoint(tmptr->get_host_id(node));
                }
                return update_topology_change_info(tmptr, ::format("removenode {}", req.leaving_nodes));
            }).get();
            node_ops_insert(ops_uuid, coordinator, std::move(req.ignore_nodes), [this, coordinator, req = std::move(req)] () mutable {
                return mutate_token_metadata([this, coordinator, req = std::move(req)] (mutable_token_metadata_ptr tmptr) mutable {
                    for (auto& node : req.leaving_nodes) {
                        slogger.info("removenode[{}]: Removed node={} as leaving node, coordinator={}", req.ops_uuid, node, coordinator);
                        tmptr->del_leaving_endpoint(tmptr->get_host_id(node));
                    }
                    return update_topology_change_info(tmptr, ::format("removenode {}", req.leaving_nodes));
                });
            });
        } else if (req.cmd == node_ops_cmd::removenode_heartbeat) {
            slogger.debug("removenode[{}]: Updated heartbeat from coordinator={}", req.ops_uuid,  coordinator);
            node_ops_update_heartbeat(ops_uuid).get();
        } else if (req.cmd == node_ops_cmd::removenode_done) {
            slogger.info("removenode[{}]: Marked ops done from coordinator={}", req.ops_uuid, coordinator);
            node_ops_done(ops_uuid).get();
        } else if (req.cmd == node_ops_cmd::removenode_sync_data) {
            auto it = _node_ops.find(ops_uuid);
            if (it == _node_ops.end()) {
                throw std::runtime_error(::format("removenode[{}]: Can not find ops_uuid={}", ops_uuid, ops_uuid));
            }
            auto ops = it->second.get_ops_info();
            auto as = it->second.get_abort_source();
            for (auto& node : req.leaving_nodes) {
                if (is_repair_based_node_ops_enabled(streaming::stream_reason::removenode)) {
                    slogger.info("removenode[{}]: Started to sync data for removing node={} using repair, coordinator={}", req.ops_uuid, node, coordinator);
                    _repair.local().removenode_with_repair(get_token_metadata_ptr(), node, ops).get();
                } else {
                    slogger.info("removenode[{}]: Started to sync data for removing node={} using stream, coordinator={}", req.ops_uuid, node, coordinator);
                    removenode_with_stream(node, topo_guard, as).get();
                }
            }
        } else if (req.cmd == node_ops_cmd::removenode_abort) {
            node_ops_abort(ops_uuid).get();
        } else if (req.cmd == node_ops_cmd::decommission_prepare) {
            utils::get_local_injector().inject(
                "storage_service_decommission_prepare_handler_sleep", std::chrono::milliseconds{1500}).get();
            if (req.leaving_nodes.size() > 1) {
                auto msg = ::format("decommission[{}]: Could not decommission more than one node at a time: leaving_nodes={}", req.ops_uuid, req.leaving_nodes);
                slogger.warn("{}", msg);
                throw std::runtime_error(msg);
            }
            mutate_token_metadata([coordinator, &req, this] (mutable_token_metadata_ptr tmptr) mutable {
                for (auto& node : req.leaving_nodes) {
                    slogger.info("decommission[{}]: Added node={} as leaving node, coordinator={}", req.ops_uuid, node, coordinator);
                    tmptr->add_leaving_endpoint(tmptr->get_host_id(node));
                }
                return update_topology_change_info(tmptr, ::format("decommission {}", req.leaving_nodes));
            }).get();
            node_ops_insert(ops_uuid, coordinator, std::move(req.ignore_nodes), [this, coordinator, req = std::move(req)] () mutable {
                return mutate_token_metadata([this, coordinator, req = std::move(req)] (mutable_token_metadata_ptr tmptr) mutable {
                    for (auto& node : req.leaving_nodes) {
                        // Decommission calls leave_ring() as one of its last steps.
                        // The leave_ring() function removes the endpoint from the local token_metadata,
                        // sends a notification about this through gossiper (node status becomes 'left')
                        // and waits for ring_delay. It's possible the node being decommissioned might
                        // die after it has sent this notification. If this happens, the node would
                        // have already been removed from this token_metadata, so we wouldn't find it here.
                        const auto node_id = tmptr->get_host_id_if_known(node);
                        slogger.info("decommission[{}]: Removed node={} as leaving node, coordinator={}", req.ops_uuid, node, coordinator);
                        if (node_id) {
                            tmptr->del_leaving_endpoint(*node_id);
                        }
                    }
                    return update_topology_change_info(tmptr, ::format("decommission {}", req.leaving_nodes));
                });
            });
        } else if (req.cmd == node_ops_cmd::decommission_heartbeat) {
            slogger.debug("decommission[{}]: Updated heartbeat from coordinator={}", req.ops_uuid,  coordinator);
            node_ops_update_heartbeat(ops_uuid).get();
        } else if (req.cmd == node_ops_cmd::decommission_done) {
            bool check_again = false;
            auto start_time = std::chrono::steady_clock::now();
            slogger.info("decommission[{}]: Started to check if nodes={} have left the cluster, coordinator={}", req.ops_uuid, req.leaving_nodes, coordinator);
            do {
                check_again = false;
                for (auto& node : req.leaving_nodes) {
                    auto tmptr = get_token_metadata_ptr();
                    const auto host_id = tmptr->get_host_id_if_known(node);
                    if (host_id && tmptr->is_normal_token_owner(*host_id)) {
                        check_again = true;
                        if (std::chrono::steady_clock::now() > start_time + std::chrono::seconds(60)) {
                            auto msg = ::format("decommission[{}]: Node {}/{} is still in the cluster", req.ops_uuid, node, host_id);
                            throw std::runtime_error(msg);
                        }
                        slogger.warn("decommission[{}]: Node {}/{} is still in the cluster, sleep and check again", req.ops_uuid, node, host_id);
                        sleep_abortable(std::chrono::milliseconds(500), _abort_source).get();
                        break;
                    }
                }
            } while (check_again);
            slogger.info("decommission[{}]: Finished to check if nodes={} have left the cluster, coordinator={}", req.ops_uuid, req.leaving_nodes, coordinator);
            slogger.info("decommission[{}]: Marked ops done from coordinator={}", req.ops_uuid, coordinator);
            slogger.debug("Triggering off-strategy compaction for all non-system tables on decommission completion");
            _db.invoke_on_all([](replica::database &db) {
                for (auto& table : db.get_non_system_column_families()) {
                    table->trigger_offstrategy_compaction();
                }
            }).get();
            node_ops_done(ops_uuid).get();
        } else if (req.cmd == node_ops_cmd::decommission_abort) {
            node_ops_abort(ops_uuid).get();
        } else if (req.cmd == node_ops_cmd::replace_prepare) {
            // Mark the replacing node as replacing
            if (req.replace_nodes.size() > 1) {
                auto msg = ::format("replace[{}]: Could not replace more than one node at a time: replace_nodes={}", req.ops_uuid, req.replace_nodes);
                slogger.warn("{}", msg);
                throw std::runtime_error(msg);
            }
            if (!coordinator_host_id) {
                throw std::runtime_error("Coordinator host_id not found");
            }
            mutate_token_metadata([coordinator, coordinator_host_id, &req, this] (mutable_token_metadata_ptr tmptr) mutable {
                for (auto& x: req.replace_nodes) {
                    auto existing_node = x.first;
                    auto replacing_node = x.second;
                    const auto existing_node_id = tmptr->get_host_id(existing_node);
                    const auto replacing_node_id = *coordinator_host_id;
                    slogger.info("replace[{}]: Added replacing_node={}/{} to replace existing_node={}/{}, coordinator={}/{}",
                        req.ops_uuid, replacing_node, replacing_node_id, existing_node, existing_node_id, coordinator, *coordinator_host_id);

                    // In case of replace-with-same-ip we need to map both host_id-s
                    // to the same IP. The locator::topology allows this specifically in case
                    // where one node is being_replaced and another is replacing,
                    // so here we adjust the state of the original node accordingly.
                    // The host_id -> IP map works as usual, and IP -> host_id will map
                    // IP to the being_replaced node - this is what is implied by the
                    // current code. The IP will be placed in pending_endpoints and
                    // excluded from normal_endpoints (maybe_remove_node_being_replaced function).
                    // In handle_state_normal we'll remap the IP to the new host_id.
                    tmptr->update_topology(existing_node_id, std::nullopt, locator::node::state::being_replaced);
                    tmptr->update_topology(replacing_node_id, get_dc_rack_for(replacing_node), locator::node::state::replacing);
                    tmptr->update_host_id(replacing_node_id, replacing_node);
                    tmptr->add_replacing_endpoint(existing_node_id, replacing_node_id);
                }
                return make_ready_future<>();
            }).get();
            auto ignore_nodes = std::move(req.ignore_nodes);
            node_ops_insert(ops_uuid, coordinator, std::move(ignore_nodes), [this, coordinator, coordinator_host_id, req = std::move(req)] () mutable {
                return mutate_token_metadata([this, coordinator, coordinator_host_id, req = std::move(req)] (mutable_token_metadata_ptr tmptr) mutable {
                    for (auto& x: req.replace_nodes) {
                        auto existing_node = x.first;
                        auto replacing_node = x.second;
                        const auto existing_node_id = tmptr->get_host_id(existing_node);
                        const auto replacing_node_id = *coordinator_host_id;
                        slogger.info("replace[{}]: Removed replacing_node={}/{} to replace existing_node={}/{}, coordinator={}/{}",
                            req.ops_uuid, replacing_node, replacing_node_id, existing_node, existing_node_id, coordinator, *coordinator_host_id);

                        tmptr->del_replacing_endpoint(existing_node_id);
                        const auto dc_rack = get_dc_rack_for(replacing_node);
                        tmptr->update_topology(existing_node_id, dc_rack, locator::node::state::normal);
                        tmptr->remove_endpoint(replacing_node_id);
                    }
                    return update_topology_change_info(tmptr, ::format("replace {}", req.replace_nodes));
                });
            });
        } else if (req.cmd == node_ops_cmd::replace_prepare_mark_alive) {
            // Wait for local node has marked replacing node as alive
            auto nodes = req.replace_nodes| std::views::values | std::ranges::to<std::vector>();
            try {
                _gossiper.wait_alive(nodes, std::chrono::milliseconds(120 * 1000)).get();
            } catch (...) {
                slogger.warn("replace[{}]: Failed to wait for marking replacing node as up, replace_nodes={}: {}",
                        req.ops_uuid, req.replace_nodes, std::current_exception());
                throw;
            }
        } else if (req.cmd == node_ops_cmd::replace_prepare_pending_ranges) {
            // Update the pending_ranges for the replacing node
            slogger.debug("replace[{}]: Updated pending_ranges from coordinator={}", req.ops_uuid, coordinator);
            mutate_token_metadata([&req, this] (mutable_token_metadata_ptr tmptr) mutable {
                return update_topology_change_info(tmptr, ::format("replace {}", req.replace_nodes));
            }).get();
        } else if (req.cmd == node_ops_cmd::replace_heartbeat) {
            slogger.debug("replace[{}]: Updated heartbeat from coordinator={}", req.ops_uuid, coordinator);
            node_ops_update_heartbeat(ops_uuid).get();
        } else if (req.cmd == node_ops_cmd::replace_done) {
            slogger.info("replace[{}]: Marked ops done from coordinator={}", req.ops_uuid, coordinator);
            node_ops_done(ops_uuid).get();
        } else if (req.cmd == node_ops_cmd::replace_abort) {
            node_ops_abort(ops_uuid).get();
        } else if (req.cmd == node_ops_cmd::bootstrap_prepare) {
            // Mark the bootstrap node as bootstrapping
            if (req.bootstrap_nodes.size() > 1) {
                auto msg = ::format("bootstrap[{}]: Could not bootstrap more than one node at a time: bootstrap_nodes={}", req.ops_uuid, req.bootstrap_nodes);
                slogger.warn("{}", msg);
                throw std::runtime_error(msg);
            }
            if (!coordinator_host_id) {
                throw std::runtime_error("Coordinator host_id not found");
            }
            mutate_token_metadata([coordinator, coordinator_host_id, &req, this] (mutable_token_metadata_ptr tmptr) mutable {
                for (auto& x: req.bootstrap_nodes) {
                    auto& endpoint = x.first;
                    auto tokens = std::unordered_set<dht::token>(x.second.begin(), x.second.end());
                    const auto host_id = *coordinator_host_id;
                    const auto dc_rack = get_dc_rack_for(endpoint);
                    slogger.info("bootstrap[{}]: Added node={}/{} as bootstrap, coordinator={}/{}",
                        req.ops_uuid, endpoint, host_id, coordinator, *coordinator_host_id);
                    tmptr->update_host_id(host_id, endpoint);
                    tmptr->update_topology(host_id, dc_rack, locator::node::state::bootstrapping);
                    tmptr->add_bootstrap_tokens(tokens, host_id);
                }
                return update_topology_change_info(tmptr, ::format("bootstrap {}", req.bootstrap_nodes));
            }).get();
            node_ops_insert(ops_uuid, coordinator, std::move(req.ignore_nodes), [this, coordinator, req = std::move(req)] () mutable {
                return mutate_token_metadata([this, coordinator, req = std::move(req)] (mutable_token_metadata_ptr tmptr) mutable {
                    for (auto& x: req.bootstrap_nodes) {
                        auto& endpoint = x.first;
                        auto tokens = std::unordered_set<dht::token>(x.second.begin(), x.second.end());
                        slogger.info("bootstrap[{}]: Removed node={} as bootstrap, coordinator={}", req.ops_uuid, endpoint, coordinator);
                        tmptr->remove_bootstrap_tokens(tokens);
                    }
                    return update_topology_change_info(tmptr, ::format("bootstrap {}", req.bootstrap_nodes));
                });
            });
        } else if (req.cmd == node_ops_cmd::bootstrap_heartbeat) {
            slogger.debug("bootstrap[{}]: Updated heartbeat from coordinator={}", req.ops_uuid, coordinator);
            node_ops_update_heartbeat(ops_uuid).get();
        } else if (req.cmd == node_ops_cmd::bootstrap_done) {
            slogger.info("bootstrap[{}]: Marked ops done from coordinator={}", req.ops_uuid, coordinator);
            node_ops_done(ops_uuid).get();
        } else if (req.cmd == node_ops_cmd::bootstrap_abort) {
            node_ops_abort(ops_uuid).get();
        } else {
            auto msg = ::format("node_ops_cmd_handler: ops_uuid={}, unknown cmd={}", req.ops_uuid, req.cmd);
            slogger.warn("{}", msg);
            throw std::runtime_error(msg);
        }
        bool ok = true;
        node_ops_cmd_response resp(ok);
        return resp;
    });
}

future<> storage_service::reload_schema() {
    // Flush memtables and clear cache so that we use the same state we would after node restart
    // to rule out potential discrepancies which could stem from merging with memtable/cache readers.
    co_await replica::database::flush_keyspace_on_all_shards(_db, db::schema_tables::v3::NAME);
    co_await replica::database::drop_cache_for_keyspace_on_all_shards(_db, db::schema_tables::v3::NAME);
    co_await _migration_manager.invoke_on(0, [] (auto& mm) {
        return mm.reload_schema();
    });
}

future<> storage_service::drain() {
    return run_with_api_lock(sstring("drain"), [] (storage_service& ss) {
        if (ss._operation_mode == mode::DRAINED) {
            slogger.warn("Cannot drain node (did it already happen?)");
            return make_ready_future<>();
        }

        ss.set_mode(mode::DRAINING);
        return ss.do_drain().then([&ss] {
            ss._drain_finished.set_value();
            ss.set_mode(mode::DRAINED);
        });
    });
}

future<> storage_service::do_drain() {
    co_await stop_transport();

    co_await wait_for_group0_stop();

    co_await tracing::tracing::tracing_instance().invoke_on_all(&tracing::tracing::shutdown);

    co_await get_batchlog_manager().invoke_on_all([] (auto& bm) {
        return bm.drain();
    });

    co_await _view_builder.invoke_on_all(&db::view::view_builder::drain);
    co_await _db.invoke_on_all(&replica::database::drain);
    co_await _sys_ks.invoke_on_all(&db::system_keyspace::shutdown);
    co_await _repair.invoke_on_all(&repair_service::shutdown);
}

future<> storage_service::do_cluster_cleanup() {
    auto& raft_server = _group0->group0_server();
    auto holder = _group0->hold_group0_gate();

    while (true) {
        auto guard = co_await _group0->client().start_operation(_group0_as, raft_timeout{});

        auto curr_req = _topology_state_machine._topology.global_request;
        if (curr_req && *curr_req != global_topology_request::cleanup) {
            // FIXME: replace this with a queue
            throw std::runtime_error{
                "topology coordinator: cluster cleanup: a different topology request is already pending, try again later"};
        }


        auto it = _topology_state_machine._topology.find(raft_server.id());
        if (!it) {
            throw std::runtime_error(::format("local node {} is not a member of the cluster", raft_server.id()));
        }

        const auto& rs = it->second;

        if (rs.state != node_state::normal) {
            throw std::runtime_error(::format("local node is not in the normal state (current state: {})", rs.state));
        }

        rtlogger.info("cluster cleanup requested");
        topology_mutation_builder builder(guard.write_timestamp());
        builder.set_global_topology_request(global_topology_request::cleanup);
        topology_change change{{builder.build()}};
        group0_command g0_cmd = _group0->client().prepare_command(std::move(change), guard, ::format("cleanup: cluster cleanup requested"));

        try {
            co_await _group0->client().add_entry(std::move(g0_cmd), std::move(guard), _group0_as, raft_timeout{});
        } catch (group0_concurrent_modification&) {
            rtlogger.info("cleanup: concurrent operation is detected, retrying.");
            continue;
        }
        break;
    }

    // Wait cleanup finishes on all nodes
    co_await _topology_state_machine.event.when([this] {
        return std::all_of(_topology_state_machine._topology.normal_nodes.begin(), _topology_state_machine._topology.normal_nodes.end(), [] (auto& n) {
            return n.second.cleanup == cleanup_status::clean;
        });
    });
    rtlogger.info("cluster cleanup done");
}

future<sstring> storage_service::wait_for_topology_request_completion(utils::UUID id, bool require_entry) {
    rtlogger.debug("Start waiting for topology request completion (request id {})", id);
    while (true) {
        auto c = _topology_state_machine.reload_count;
        auto [done, error] = co_await  _sys_ks.local().get_topology_request_state(id, require_entry);
        if (done) {
            rtlogger.debug("Request with id {} is completed with status: {}", id, error.empty() ? sstring("success") : error);
            co_return error;
        }
        if (c == _topology_state_machine.reload_count) {
            // wait only if the state was not reloaded while we were preempted
            rtlogger.debug("Waiting for a topology event while waiting for topology request completion (request id {})", id);
            co_await _topology_state_machine.event.when();
        }
    }

    co_return sstring();
}

future<> storage_service::wait_for_topology_not_busy() {
    auto guard = co_await _group0->client().start_operation(_group0_as, raft_timeout{});
    while (_topology_state_machine._topology.is_busy()) {
        release_guard(std::move(guard));
        co_await _topology_state_machine.event.when();
        guard = co_await _group0->client().start_operation(_group0_as, raft_timeout{});
    }
}

future<> storage_service::raft_rebuild(utils::optional_param sdc_param) {
    auto& raft_server = _group0->group0_server();
    auto holder = _group0->hold_group0_gate();
    utils::UUID request_id;

    while (true) {
        auto guard = co_await _group0->client().start_operation(_group0_as, raft_timeout{});

        auto it = _topology_state_machine._topology.find(raft_server.id());
        if (!it) {
            throw std::runtime_error(::format("local node {} is not a member of the cluster", raft_server.id()));
        }

        const auto& rs = it->second;

        if (rs.state != node_state::normal) {
            throw std::runtime_error(::format("local node is not in the normal state (current state: {})", rs.state));
        }

        if (rs.ring.value().tokens.empty()) {
            rtlogger.warn("local node does not own any tokens, skipping redundant rebuild");
            co_return;
        }

        if (_topology_state_machine._topology.normal_nodes.size() == 1) {
            throw std::runtime_error("Cannot rebuild a single node");
        }

        rtlogger.info("request rebuild for: {} source_dc={}", raft_server.id(), sdc_param);
        topology_mutation_builder builder(guard.write_timestamp());
        builder.set_session(session_id(guard.new_group0_state_id()));
        sstring source_dc = sdc_param.value_or("");
        if (sdc_param.force() && !source_dc.empty()) {
            source_dc += ":force";
        }
        builder.with_node(raft_server.id())
               .set("topology_request", topology_request::rebuild)
               .set("rebuild_option", source_dc)
               .set("request_id", guard.new_group0_state_id());
        topology_request_tracking_mutation_builder rtbuilder(guard.new_group0_state_id(), _db.local().features().topology_requests_type_column);
        rtbuilder.set("initiating_host",_group0->group0_server().id().uuid())
                 .set("done", false);
        rtbuilder.set("request_type", topology_request::rebuild);
        topology_change change{{builder.build(), rtbuilder.build()}};
        group0_command g0_cmd = _group0->client().prepare_command(std::move(change), guard, ::format("rebuild: request rebuild for {} ({})", raft_server.id(), source_dc));

        request_id = guard.new_group0_state_id();

        try {
            co_await _group0->client().add_entry(std::move(g0_cmd), std::move(guard), _group0_as, raft_timeout{});
        } catch (group0_concurrent_modification&) {
            rtlogger.info("rebuild: concurrent operation is detected, retrying.");
            continue;
        }
        break;
    }

    // Wait until request completes
    auto err = co_await wait_for_topology_request_completion(request_id);
    if (!err.empty()) {
        throw std::runtime_error(::format("rebuild failed: {}", err));
    }
}

future<> storage_service::raft_check_and_repair_cdc_streams() {
    std::optional<cdc::generation_id_v2> last_committed_gen;

    while (true) {
        rtlogger.info("request check_and_repair_cdc_streams, refreshing topology");
        auto guard = co_await _group0->client().start_operation(_group0_as, raft_timeout{});
        auto curr_req = _topology_state_machine._topology.global_request;
        if (curr_req && *curr_req != global_topology_request::new_cdc_generation) {
            // FIXME: replace this with a queue
            throw std::runtime_error{
                "check_and_repair_cdc_streams: a different topology request is already pending, try again later"};
        }

        if (_topology_state_machine._topology.committed_cdc_generations.empty()) {
            slogger.error("check_and_repair_cdc_streams: no committed CDC generations, requesting a new one.");
        } else {
            last_committed_gen = _topology_state_machine._topology.committed_cdc_generations.back();
            auto gen = co_await _sys_ks.local().read_cdc_generation(last_committed_gen->id);
            if (cdc::is_cdc_generation_optimal(gen, get_token_metadata())) {
                cdc_log.info("CDC generation {} does not need repair", last_committed_gen);
                co_return;
            }
            cdc_log.info("CDC generation {} needs repair, requesting a new one", last_committed_gen);
        }

        topology_mutation_builder builder(guard.write_timestamp());
        builder.set_global_topology_request(global_topology_request::new_cdc_generation);
        topology_change change{{builder.build()}};
        group0_command g0_cmd = _group0->client().prepare_command(std::move(change), guard,
                ::format("request check+repair CDC generation from {}", _group0->group0_server().id()));
        try {
            co_await _group0->client().add_entry(std::move(g0_cmd), std::move(guard), _group0_as, raft_timeout{});
        } catch (group0_concurrent_modification&) {
            rtlogger.info("request check+repair CDC: concurrent operation is detected, retrying.");
            continue;
        }
        break;
    }

    // Wait until we commit a new CDC generation.
    co_await _topology_state_machine.event.when([this, &last_committed_gen] {
        auto gen = _topology_state_machine._topology.committed_cdc_generations.empty()
                ? std::nullopt
                : std::optional(_topology_state_machine._topology.committed_cdc_generations.back());
        return last_committed_gen != gen;
    });
}

future<> storage_service::rebuild(utils::optional_param source_dc) {
    return run_with_api_lock(sstring("rebuild"), [source_dc] (storage_service& ss) -> future<> {
        ss.check_ability_to_perform_topology_operation("rebuild");
        if (auto tablets_keyspaces = ss._db.local().get_tablets_keyspaces(); !tablets_keyspaces.empty()) {
            std::ranges::sort(tablets_keyspaces);
            slogger.warn("Rebuild is not supported for the following tablets-enabled keyspaces: {}: "
                    "Rebuild is not required for tablets-enabled keyspace after increasing replication factor. "
                    "However, recovering from local data loss on this node requires running repair on all nodes in the datacenter", tablets_keyspaces);
        }
        if (ss.raft_topology_change_enabled()) {
            co_await ss.raft_rebuild(source_dc);
        } else {
            slogger.info("rebuild from dc: {}", source_dc);
            auto tmptr = ss.get_token_metadata_ptr();
            auto ks_erms = ss._db.local().get_non_local_strategy_keyspaces_erms();
            if (ss.is_repair_based_node_ops_enabled(streaming::stream_reason::rebuild)) {
                co_await ss._repair.local().rebuild_with_repair(std::move(ks_erms), tmptr, std::move(source_dc));
            } else {
                auto streamer = make_lw_shared<dht::range_streamer>(ss._db, ss._stream_manager, tmptr, ss._abort_source,
                        tmptr->get_my_id(), ss._snitch.local()->get_location(), "Rebuild", streaming::stream_reason::rebuild, null_topology_guard);
                streamer->add_source_filter(std::make_unique<dht::range_streamer::failure_detector_source_filter>(ss._gossiper.get_unreachable_members()));
                if (source_dc) {
                    streamer->add_source_filter(std::make_unique<dht::range_streamer::single_datacenter_filter>(*source_dc));
                }
                for (const auto& [keyspace_name, erm] : ks_erms) {
                    co_await streamer->add_ranges(keyspace_name, erm, co_await ss.get_ranges_for_endpoint(erm, ss.get_broadcast_address()), ss._gossiper, false);
                }
                try {
                    co_await streamer->stream_async();
                    slogger.info("Streaming for rebuild successful");
                } catch (...) {
                    auto ep = std::current_exception();
                    // This is used exclusively through JMX, so log the full trace but only throw a simple RTE
                    slogger.warn("Error while rebuilding node: {}", ep);
                    std::rethrow_exception(std::move(ep));
                }
            }
        }
    });
}

void storage_service::check_ability_to_perform_topology_operation(std::string_view operation_name) const {
    switch (_topology_change_kind_enabled) {
    case topology_change_kind::unknown:
        throw std::runtime_error(fmt::format("{} is not allowed at this time - the node is still starting", operation_name));
    case topology_change_kind::upgrading_to_raft:
        throw std::runtime_error(fmt::format("{} is not allowed at this time - the node is still in the process"
                " of upgrading to raft topology", operation_name));
    case topology_change_kind::legacy:
        return;
    case topology_change_kind::raft:
        return;
    }
}

int32_t storage_service::get_exception_count() {
    // FIXME
    // We return 0 for no exceptions, it should probably be
    // replaced by some general exception handling that would count
    // the unhandled exceptions.
    //return (int)StorageMetrics.exceptions.count();
    return 0;
}

future<std::unordered_multimap<dht::token_range, inet_address>>
storage_service::get_changed_ranges_for_leaving(locator::vnode_effective_replication_map_ptr erm, inet_address endpoint) {
    // First get all ranges the leaving endpoint is responsible for
    auto ranges = co_await get_ranges_for_endpoint(erm, endpoint);

    slogger.debug("Node {} ranges [{}]", endpoint, ranges);

    std::unordered_map<dht::token_range, inet_address_vector_replica_set> current_replica_endpoints;

    // Find (for each range) all nodes that store replicas for these ranges as well
    for (auto& r : ranges) {
        auto end_token = r.end() ? r.end()->value() : dht::maximum_token();
        auto eps = erm->get_natural_endpoints(end_token);
        current_replica_endpoints.emplace(r, std::move(eps));
        co_await coroutine::maybe_yield();
    }

    auto temp = co_await get_token_metadata_ptr()->clone_after_all_left();

    // endpoint might or might not be 'leaving'. If it was not leaving (that is, removenode
    // command was used), it is still present in temp and must be removed.
    if (const auto host_id = temp.get_host_id_if_known(endpoint); host_id && temp.is_normal_token_owner(*host_id)) {
        temp.remove_endpoint(*host_id);
    }

    std::unordered_multimap<dht::token_range, inet_address> changed_ranges;

    // Go through the ranges and for each range check who will be
    // storing replicas for these ranges when the leaving endpoint
    // is gone. Whoever is present in newReplicaEndpoints list, but
    // not in the currentReplicaEndpoints list, will be needing the
    // range.
    const auto& rs = erm->get_replication_strategy();
    for (auto& r : ranges) {
        auto end_token = r.end() ? r.end()->value() : dht::maximum_token();
        auto new_replica_endpoints = co_await rs.calculate_natural_ips(end_token, temp);

        auto rg = current_replica_endpoints.equal_range(r);
        for (auto it = rg.first; it != rg.second; it++) {
            const dht::token_range& range_ = it->first;
            inet_address_vector_replica_set& current_eps = it->second;
            slogger.debug("range={}, current_replica_endpoints={}, new_replica_endpoints={}", range_, current_eps, new_replica_endpoints);
            for (auto ep : it->second) {
                auto beg = new_replica_endpoints.begin();
                auto end = new_replica_endpoints.end();
                new_replica_endpoints.erase(std::remove(beg, end, ep), end);
            }
        }

        if (slogger.is_enabled(logging::log_level::debug)) {
            if (new_replica_endpoints.empty()) {
                slogger.debug("Range {} already in all replicas", r);
            } else {
                slogger.debug("Range {} will be responsibility of {}", r, new_replica_endpoints);
            }
        }
        for (auto& ep : new_replica_endpoints) {
            changed_ranges.emplace(r, ep);
        }
        // Replication strategy doesn't necessarily yield in calculate_natural_endpoints.
        // E.g. everywhere_replication_strategy
        co_await coroutine::maybe_yield();
    }
    co_await temp.clear_gently();

    co_return changed_ranges;
}

future<> storage_service::unbootstrap() {
    slogger.info("Started batchlog replay for decommission");
    co_await get_batchlog_manager().local().do_batch_log_replay(db::batchlog_manager::post_replay_cleanup::yes);
    slogger.info("Finished batchlog replay for decommission");

    if (is_repair_based_node_ops_enabled(streaming::stream_reason::decommission)) {
        co_await _repair.local().decommission_with_repair(get_token_metadata_ptr());
    } else {
        std::unordered_map<sstring, std::unordered_multimap<dht::token_range, inet_address>> ranges_to_stream;

        auto ks_erms = _db.local().get_non_local_strategy_keyspaces_erms();
        for (const auto& [keyspace_name, erm] : ks_erms) {
            auto ranges_mm = co_await get_changed_ranges_for_leaving(erm, get_broadcast_address());
            if (slogger.is_enabled(logging::log_level::debug)) {
                std::vector<wrapping_interval<token>> ranges;
                for (auto& x : ranges_mm) {
                    ranges.push_back(x.first);
                }
                slogger.debug("Ranges needing transfer for keyspace={} are [{}]", keyspace_name, ranges);
            }
            ranges_to_stream.emplace(keyspace_name, std::move(ranges_mm));
        }

        set_mode(mode::LEAVING);

        auto stream_success = stream_ranges(std::move(ranges_to_stream));

        // wait for the transfer runnables to signal the latch.
        slogger.debug("waiting for stream acks.");
        try {
            co_await std::move(stream_success);
        } catch (...) {
            slogger.warn("unbootstrap fails to stream : {}", std::current_exception());
            throw;
        }
        slogger.debug("stream acks all received.");
    }
}

future<> storage_service::removenode_add_ranges(lw_shared_ptr<dht::range_streamer> streamer, gms::inet_address leaving_node) {
    auto my_address = get_broadcast_address();
    auto ks_erms = _db.local().get_non_local_strategy_keyspaces_erms();
    for (const auto& [keyspace_name, erm] : ks_erms) {
        std::unordered_multimap<dht::token_range, inet_address> changed_ranges = co_await get_changed_ranges_for_leaving(erm, leaving_node);
        dht::token_range_vector my_new_ranges;
        for (auto& x : changed_ranges) {
            if (x.second == my_address) {
                my_new_ranges.emplace_back(x.first);
            }
        }
        std::unordered_multimap<inet_address, dht::token_range> source_ranges = co_await get_new_source_ranges(erm, my_new_ranges);
        std::unordered_map<inet_address, dht::token_range_vector> ranges_per_endpoint;
        for (auto& x : source_ranges) {
            ranges_per_endpoint[x.first].emplace_back(x.second);
        }
        streamer->add_rx_ranges(keyspace_name, std::move(ranges_per_endpoint));
    }
}

future<> storage_service::removenode_with_stream(gms::inet_address leaving_node,
                                                 frozen_topology_guard topo_guard,
                                                 shared_ptr<abort_source> as_ptr) {
    return seastar::async([this, leaving_node, as_ptr, topo_guard] {
        auto tmptr = get_token_metadata_ptr();
        abort_source as;
        auto sub = _abort_source.subscribe([&as] () noexcept {
            if (!as.abort_requested()) {
                as.request_abort();
            }
        });
        if (!as_ptr) {
            throw std::runtime_error("removenode_with_stream: abort_source is nullptr");
        }
        auto as_ptr_sub = as_ptr->subscribe([&as] () noexcept {
            if (!as.abort_requested()) {
                as.request_abort();
            }
        });
        auto streamer = make_lw_shared<dht::range_streamer>(_db, _stream_manager, tmptr, as, tmptr->get_my_id(), _snitch.local()->get_location(), "Removenode", streaming::stream_reason::removenode, topo_guard);
        removenode_add_ranges(streamer, leaving_node).get();
        try {
            streamer->stream_async().get();
        } catch (...) {
            slogger.warn("removenode_with_stream: stream failed: {}", std::current_exception());
            throw;
        }
    });
}

future<> storage_service::excise(std::unordered_set<token> tokens, inet_address endpoint_ip,
        locator::host_id endpoint_hid, gms::permit_id pid) {
    slogger.info("Removing tokens {} for {}", tokens, endpoint_ip);
    // FIXME: HintedHandOffManager.instance.deleteHintsForEndpoint(endpoint);
    co_await remove_endpoint(endpoint_ip, pid);
    auto tmlock = std::make_optional(co_await get_token_metadata_lock());
    auto tmptr = co_await get_mutable_token_metadata_ptr();
    tmptr->remove_endpoint(endpoint_hid);
    tmptr->remove_bootstrap_tokens(tokens);

    co_await update_topology_change_info(tmptr, ::format("excise {}", endpoint_ip));
    co_await replicate_to_all_cores(std::move(tmptr));
    tmlock.reset();

    co_await notify_left(endpoint_ip, endpoint_hid);
}

future<> storage_service::excise(std::unordered_set<token> tokens, inet_address endpoint_ip,
        locator::host_id endpoint_hid, int64_t expire_time, gms::permit_id pid) {
    add_expire_time_if_found(endpoint_ip, expire_time);
    return excise(tokens, endpoint_ip, endpoint_hid, pid);
}

future<> storage_service::leave_ring() {
    co_await _cdc_gens.local().leave_ring();
    co_await _sys_ks.local().set_bootstrap_state(db::system_keyspace::bootstrap_state::NEEDS_BOOTSTRAP);
    co_await mutate_token_metadata([this] (mutable_token_metadata_ptr tmptr) {
        auto endpoint = get_broadcast_address();
        const auto my_id = tmptr->get_my_id();
        tmptr->remove_endpoint(my_id);
        return update_topology_change_info(std::move(tmptr), ::format("leave_ring {}/{}", endpoint, my_id));
    });

    auto expire_time = _gossiper.compute_expire_time().time_since_epoch().count();
    co_await _gossiper.add_local_application_state(gms::application_state::STATUS,
            versioned_value::left(co_await _sys_ks.local().get_local_tokens(), expire_time));
    auto delay = std::max(get_ring_delay(), gms::gossiper::INTERVAL);
    slogger.info("Announcing that I have left the ring for {}ms", delay.count());
    co_await sleep_abortable(delay, _abort_source);
}

future<>
storage_service::stream_ranges(std::unordered_map<sstring, std::unordered_multimap<dht::token_range, inet_address>> ranges_to_stream_by_keyspace) {
    auto streamer = dht::range_streamer(_db, _stream_manager, get_token_metadata_ptr(), _abort_source, get_token_metadata_ptr()->get_my_id(), _snitch.local()->get_location(), "Unbootstrap", streaming::stream_reason::decommission, null_topology_guard);
    for (auto& entry : ranges_to_stream_by_keyspace) {
        const auto& keyspace = entry.first;
        auto& ranges_with_endpoints = entry.second;

        if (ranges_with_endpoints.empty()) {
            continue;
        }

        std::unordered_map<inet_address, dht::token_range_vector> ranges_per_endpoint;
        for (auto& end_point_entry : ranges_with_endpoints) {
            dht::token_range r = end_point_entry.first;
            inet_address endpoint = end_point_entry.second;
            ranges_per_endpoint[endpoint].emplace_back(r);
            co_await coroutine::maybe_yield();
        }
        streamer.add_tx_ranges(keyspace, std::move(ranges_per_endpoint));
    }
    try {
        co_await streamer.stream_async();
        slogger.info("stream_ranges successful");
    } catch (...) {
        auto ep = std::current_exception();
        slogger.warn("stream_ranges failed: {}", ep);
        std::rethrow_exception(std::move(ep));
    }
}

void storage_service::add_expire_time_if_found(inet_address endpoint, int64_t expire_time) {
    if (expire_time != 0L) {
        using clk = gms::gossiper::clk;
        auto time = clk::time_point(clk::duration(expire_time));
        _gossiper.add_expire_time_for_endpoint(endpoint, time);
    }
}

future<> storage_service::shutdown_protocol_servers() {
    for (auto& server : _protocol_servers) {
        slogger.info("Shutting down {} server", server->name());
        try {
            co_await server->stop_server();
        } catch (...) {
            slogger.error("Unexpected error shutting down {} server: {}",
                    server->name(), std::current_exception());
            throw;
        }
        slogger.info("Shutting down {} server was successful", server->name());
    }
}

future<std::unordered_multimap<inet_address, dht::token_range>>
storage_service::get_new_source_ranges(locator::vnode_effective_replication_map_ptr erm, const dht::token_range_vector& ranges) const {
    auto my_address = get_broadcast_address();
    std::unordered_map<dht::token_range, inet_address_vector_replica_set> range_addresses = co_await erm->get_range_addresses();
    std::unordered_multimap<inet_address, dht::token_range> source_ranges;

    // find alive sources for our new ranges
    auto tmptr = erm->get_token_metadata_ptr();
    for (auto r : ranges) {
        inet_address_vector_replica_set sources;
        auto it = range_addresses.find(r);
        if (it != range_addresses.end()) {
            sources = it->second;
        }

        tmptr->get_topology().sort_by_proximity(my_address, sources);

        if (std::find(sources.begin(), sources.end(), my_address) != sources.end()) {
            auto err = ::format("get_new_source_ranges: sources={}, my_address={}", sources, my_address);
            slogger.warn("{}", err);
            throw std::runtime_error(err);
        }


        for (auto& source : sources) {
            if (_gossiper.is_alive(source)) {
                source_ranges.emplace(source, r);
                break;
            }
        }

        co_await coroutine::maybe_yield();
    }
    co_return source_ranges;
}

future<> storage_service::move(token new_token) {
    return run_with_api_lock(sstring("move"), [] (storage_service& ss) mutable {
        return make_exception_future<>(std::runtime_error("Move operation is not supported only more"));
    });
}

future<std::vector<storage_service::token_range_endpoints>>
storage_service::describe_ring(const sstring& keyspace, bool include_only_local_dc) const {
    if (_db.local().find_keyspace(keyspace).uses_tablets()) {
        throw std::runtime_error(fmt::format("The keyspace {} has tablet table. Query describe_ring with the table parameter!", keyspace));
    }
    co_return co_await locator::describe_ring(_db.local(), _gossiper, keyspace, include_only_local_dc);
}

future<std::vector<dht::token_range_endpoints>>
storage_service::describe_ring_for_table(const sstring& keyspace_name, const sstring& table_name) const {
    slogger.debug("describe_ring for table {}.{}", keyspace_name, table_name);
    auto& t = _db.local().find_column_family(keyspace_name, table_name);
    if (!t.uses_tablets()) {
        auto ranges = co_await describe_ring(keyspace_name);
        co_return ranges;
    }
    table_id tid = t.schema()->id();
    auto erm = t.get_effective_replication_map();
    auto& tmap = erm->get_token_metadata_ptr()->tablets().get_tablet_map(tid);
    const auto& topology = erm->get_topology();
    std::vector<dht::token_range_endpoints> ranges;
    co_await tmap.for_each_tablet([&] (locator::tablet_id id, const locator::tablet_info& info) -> future<> {
        auto range = tmap.get_token_range(id);
        auto& replicas = info.replicas;
        dht::token_range_endpoints tr;
        if (range.start()) {
            tr._start_token = range.start()->value().to_sstring();
        }
        if (range.end()) {
            tr._end_token = range.end()->value().to_sstring();
        }
        for (auto& r : replicas) {
            dht::endpoint_details details;
            const auto& node = topology.get_node(r.host);
            details._datacenter = node.dc_rack().dc;
            details._rack = node.dc_rack().rack;
            details._host = node.endpoint();
            tr._rpc_endpoints.push_back(_gossiper.get_rpc_address(node.endpoint()));
            tr._endpoints.push_back(fmt::to_string(details._host));
            tr._endpoint_details.push_back(std::move(details));
        }
        ranges.push_back(std::move(tr));
        return make_ready_future<>();
    });
    co_return ranges;
}

future<std::unordered_map<dht::token_range, inet_address_vector_replica_set>>
storage_service::construct_range_to_endpoint_map(
        locator::effective_replication_map_ptr erm,
        const dht::token_range_vector& ranges) const {
    std::unordered_map<dht::token_range, inet_address_vector_replica_set> res;
    res.reserve(ranges.size());
    for (auto r : ranges) {
        res[r] = erm->get_natural_endpoints(
                r.end() ? r.end()->value() : dht::maximum_token());
        co_await coroutine::maybe_yield();
    }
    co_return res;
}


std::map<token, inet_address> storage_service::get_token_to_endpoint_map() {
    const auto& tm = get_token_metadata();
    std::map<token, inet_address> result;
    for (const auto [t, id]: tm.get_token_to_endpoint()) {
        result.insert({t, tm.get_endpoint_for_host_id(id)});
    }
    for (const auto [t, id]: tm.get_bootstrap_tokens()) {
        result.insert({t, tm.get_endpoint_for_host_id(id)});
    }
    return result;
}

future<std::map<token, inet_address>> storage_service::get_tablet_to_endpoint_map(table_id table) {
    const auto& tm = get_token_metadata();
    const auto& tmap = tm.tablets().get_tablet_map(table);
    std::map<token, inet_address> result;
    for (std::optional<locator::tablet_id> tid = tmap.first_tablet(); tid; tid = tmap.next_tablet(*tid)) {
        result.emplace(tmap.get_last_token(*tid), tm.get_endpoint_for_host_id(tmap.get_primary_replica(*tid).host));
        co_await coroutine::maybe_yield();
    }
    co_return result;
}

std::chrono::milliseconds storage_service::get_ring_delay() {
    auto ring_delay = _db.local().get_config().ring_delay_ms();
    slogger.trace("Get RING_DELAY: {}ms", ring_delay);
    return std::chrono::milliseconds(ring_delay);
}

future<locator::token_metadata_lock> storage_service::get_token_metadata_lock() noexcept {
    SCYLLA_ASSERT(this_shard_id() == 0);
    return _shared_token_metadata.get_lock();
}

// Acquire the token_metadata lock and get a mutable_token_metadata_ptr.
// Pass that ptr to \c func, and when successfully done,
// replicate it to all cores.
//
// By default the merge_lock (that is unified with the token_metadata_lock)
// is acquired for mutating the token_metadata.  Pass acquire_merge_lock::no
// when called from paths that already acquire the merge_lock, like
// db::schema_tables::do_merge_schema.
//
// Note: must be called on shard 0.
future<> storage_service::mutate_token_metadata(std::function<future<> (mutable_token_metadata_ptr)> func, acquire_merge_lock acquire_merge_lock) noexcept {
    SCYLLA_ASSERT(this_shard_id() == 0);
    std::optional<token_metadata_lock> tmlock;

    if (acquire_merge_lock) {
        tmlock.emplace(co_await get_token_metadata_lock());
    }
    auto tmptr = co_await get_mutable_token_metadata_ptr();
    co_await func(tmptr);
    co_await replicate_to_all_cores(std::move(tmptr));
}

future<> storage_service::update_topology_change_info(mutable_token_metadata_ptr tmptr, sstring reason) {
    SCYLLA_ASSERT(this_shard_id() == 0);

    try {
        locator::dc_rack_fn get_dc_rack_by_host_id([this, &tm = *tmptr] (locator::host_id host_id) -> std::optional<locator::endpoint_dc_rack> {
            if (raft_topology_change_enabled()) {
                const auto server_id = raft::server_id(host_id.uuid());
                const auto* node = _topology_state_machine._topology.find(server_id);
                if (node) {
                    return locator::endpoint_dc_rack {
                        .dc = node->second.datacenter,
                        .rack = node->second.rack,
                    };
                }
                return std::nullopt;
            }

            return get_dc_rack_for(tm.get_endpoint_for_host_id(host_id));
        });
        co_await tmptr->update_topology_change_info(get_dc_rack_by_host_id);
    } catch (...) {
        auto ep = std::current_exception();
        slogger.error("Failed to update topology change info for {}: {}", reason, ep);
        std::rethrow_exception(std::move(ep));
    }
}

future<> storage_service::update_topology_change_info(sstring reason, acquire_merge_lock acquire_merge_lock) {
    return mutate_token_metadata([this, reason = std::move(reason)] (mutable_token_metadata_ptr tmptr) mutable {
        return update_topology_change_info(std::move(tmptr), std::move(reason));
    }, acquire_merge_lock);
}

future<> storage_service::keyspace_changed(const sstring& ks_name) {
    // The keyspace_changed notification is called on all shards
    // after any keyspace schema change, but we need to mutate_token_metadata
    // once after all shards are done with database::update_keyspace.
    // mutate_token_metadata (via update_topology_change_info) will update the
    // token metadata and effective_replication_map on all shards.
    if (this_shard_id() != 0) {
        return make_ready_future<>();
    }
    // Update pending ranges since keyspace can be changed after we calculate pending ranges.
    sstring reason = ::format("keyspace {}", ks_name);
    return update_topology_change_info(reason, acquire_merge_lock::no);
}

void storage_service::on_update_tablet_metadata(const locator::tablet_metadata_change_hint& hint) {
    if (this_shard_id() != 0) {
        // replicate_to_all_cores() takes care of other shards.
        return;
    }
    load_tablet_metadata(hint).get();
    _topology_state_machine.event.broadcast(); // wake up load balancer.
}

future<> storage_service::load_tablet_metadata(const locator::tablet_metadata_change_hint& hint) {
    return mutate_token_metadata([this, &hint] (mutable_token_metadata_ptr tmptr) -> future<> {
        if (hint) {
            co_await replica::update_tablet_metadata(_qp, tmptr->tablets(), hint);
        } else {
            tmptr->set_tablets(co_await replica::read_tablet_metadata(_qp));
        }
        tmptr->tablets().set_balancing_enabled(_topology_state_machine._topology.tablet_balancing_enabled);
    }, acquire_merge_lock::no);
}

future<> storage_service::process_tablet_split_candidate(table_id table) noexcept {
    auto all_compaction_groups_split = [&] () mutable {
        return _db.map_reduce0([table_ = table] (replica::database& db) {
            auto all_split = db.find_column_family(table_).all_storage_groups_split();
            return make_ready_future<bool>(all_split);
        }, bool{true}, std::logical_and<bool>());
    };

    auto split_all_compaction_groups = [&] () -> future<> {
        return _db.invoke_on_all([table] (replica::database& db) -> future<> {
            return db.find_column_family(table).split_all_storage_groups();
        });
    };

    exponential_backoff_retry split_retry = exponential_backoff_retry(std::chrono::seconds(5), std::chrono::seconds(300));

    while (!_async_gate.is_closed() && !_group0_as.abort_requested()) {
        bool sleep = false;
        try {
            // Ensures that latest changes to tablet metadata, in group0, are visible
            auto guard = co_await _group0->client().start_operation(_group0_as);
            auto& tmap = get_token_metadata().tablets().get_tablet_map(table);
            if (!tmap.needs_split()) {
                release_guard(std::move(guard));
                break;
            }

            if (co_await all_compaction_groups_split()) {
                slogger.debug("All compaction groups of table {} are split ready.", table);
                release_guard(std::move(guard));
                break;
            } else {
                release_guard(std::move(guard));
                co_await split_all_compaction_groups();
            }
        } catch (const seastar::abort_requested_exception& ex) {
            slogger.warn("Failed to complete splitting of table {} due to {}", table, ex);
            break;
        } catch (raft::request_aborted& ex) {
            slogger.warn("Failed to complete splitting of table {} due to {}", table, ex);
            break;
        } catch (...) {
            slogger.error("Failed to complete splitting of table {} due to {}, retrying after {} seconds",
                          table, std::current_exception(), split_retry.sleep_time());
            sleep = true;
        }
        if (sleep) {
            co_await split_retry.retry(_group0_as);
        }
    }
}

void storage_service::register_tablet_split_candidate(table_id table) noexcept {
    if (this_shard_id() != 0) {
        return;
    }
    try {
        if (get_token_metadata().tablets().get_tablet_map(table).needs_split()) {
            _tablet_split_candidates.push_back(table);
            _tablet_split_monitor_event.signal();
        }
    } catch (...) {
        slogger.error("Unable to register table {} as candidate for tablet splitting, due to {}", table, std::current_exception());
    }
}

future<> storage_service::run_tablet_split_monitor() {
    auto can_proceed = [this] { return !_async_gate.is_closed() && !_group0_as.abort_requested(); };
    while (can_proceed()) {
        auto tablet_split_candidates = std::exchange(_tablet_split_candidates, {});
        for (auto candidate : tablet_split_candidates) {
            co_await process_tablet_split_candidate(candidate);
        }
        co_await utils::clear_gently(tablet_split_candidates);
        // Returns if there is more work to do, or shutdown was requested.
        co_await _tablet_split_monitor_event.when([&] {
            return _tablet_split_candidates.size() > 0 || !can_proceed();
        });
    }
}

void storage_service::start_tablet_split_monitor() {
    if (this_shard_id() != 0) {
        return;
    }
    slogger.info("Starting the tablet split monitor...");
    _tablet_split_monitor = run_tablet_split_monitor();
}

future<> storage_service::snitch_reconfigured() {
    SCYLLA_ASSERT(this_shard_id() == 0);
    auto& snitch = _snitch.local();
    co_await mutate_token_metadata([&snitch] (mutable_token_metadata_ptr tmptr) -> future<> {
        // re-read local rack and DC info
        tmptr->update_topology(tmptr->get_my_id(), snitch->get_location());
        return make_ready_future<>();
    });

    if (_gossiper.is_enabled()) {
        co_await _gossiper.add_local_application_state(snitch->get_app_states());
    }
}

future<raft_topology_cmd_result> storage_service::raft_topology_cmd_handler(raft::term_t term, uint64_t cmd_index, const raft_topology_cmd& cmd) {
    raft_topology_cmd_result result;
    rtlogger.debug("topology cmd rpc {} is called", cmd.cmd);

    try {
        auto& raft_server = _group0->group0_server();
        auto group0_holder = _group0->hold_group0_gate();
        // do barrier to make sure we always see the latest topology
        co_await raft_server.read_barrier(&_group0_as);
        if (raft_server.get_current_term() != term) {
           // Return an error since the command is from outdated leader
           co_return result;
        }
        auto id = raft_server.id();
        group0_holder.release();

        {
            auto& state = _raft_topology_cmd_handler_state;
            if (state.term != term) {
                state.term = term;
            } else if (cmd_index <= state.last_index) {
                // Return an error since the command is outdated
                co_return result;
            }
            state.last_index = cmd_index;
        }

        // We capture the topology version right after the checks
        // above, before any yields. This is crucial since _topology_state_machine._topology
        // might be altered concurrently while this method is running,
        // which can cause the fence command to apply an invalid fence version.
        const auto version = _topology_state_machine._topology.version;

        switch (cmd.cmd) {
            case raft_topology_cmd::command::barrier: {
                utils::get_local_injector().inject("raft_topology_barrier_fail",
                                       [] { throw std::runtime_error("raft topology barrier failed due to error injection"); });
                // This barrier might have been issued by the topology coordinator
                // as a step in enabling a feature, i.e. it noticed that all
                // nodes support some feature, then issue the barrier to make
                // sure that all nodes observed this fact in their local state
                // (a node cannot revoke support for a feature after that), and
                // after receiving a confirmation from all nodes it will mark
                // the feature as enabled.
                //
                // However, it might happen that the node handles this request
                // early in the boot process, before it did the second feature
                // check that happens when the node updates its metadata
                // in `system.topology`. The node might have committed a command
                // that advertises support for a feature as the last node
                // to do so, crashed and now it doesn't support it. This should
                // be rare, but it can happen and we can detect it right here.
                std::exception_ptr ex;
                try {
                    const auto& enabled_features = _topology_state_machine._topology.enabled_features;
                    const auto unsafe_to_disable_features = _topology_state_machine._topology.calculate_not_yet_enabled_features();
                    _feature_service.check_features(enabled_features, unsafe_to_disable_features);
                } catch (const gms::unsupported_feature_exception&) {
                    ex = std::current_exception();
                }
                if (ex) {
                    rtlogger.error("feature check during barrier failed: {}", ex);
                    co_await drain();
                    break;
                }

                // we already did read barrier above
                result.status = raft_topology_cmd_result::command_status::success;
            }
            break;
            case raft_topology_cmd::command::barrier_and_drain: {
                if (_topology_state_machine._topology.tstate == topology::transition_state::write_both_read_old) {
                    for (auto& n : _topology_state_machine._topology.transition_nodes) {
                        if (!_address_map.find(locator::host_id{n.first.uuid()})) {
                            rtlogger.error("The topology transition is in a double write state but the IP of the node in transition is not known");
                            break;
                        }
                    }
                }
                co_await container().invoke_on_all([version] (storage_service& ss) -> future<> {
                    const auto current_version = ss._shared_token_metadata.get()->get_version();
                    rtlogger.debug("Got raft_topology_cmd::barrier_and_drain, version {}, current version {}",
                        version, current_version);

                    // This shouldn't happen under normal operation, it's only plausible
                    // if the topology change coordinator has
                    // moved to another node and managed to update the topology
                    // parallel to this method. The previous coordinator
                    // should be inactive now, so it won't observe this
                    // exception. By returning exception we aim
                    // to reveal any other conditions where this may arise.
                    if (current_version != version) {
                        co_await coroutine::return_exception(std::runtime_error(
                            ::format("raft topology: command::barrier_and_drain, the version has changed, "
                                     "version {}, current_version {}, the topology change coordinator "
                                     " had probably migrated to another node",
                                version, current_version)));
                    }

                    co_await ss._shared_token_metadata.stale_versions_in_use();
                    co_await get_topology_session_manager().drain_closing_sessions();

                    rtlogger.debug("raft_topology_cmd::barrier_and_drain done");
                });

                co_await utils::get_local_injector().inject("raft_topology_barrier_and_drain_fail", [this] (auto& handler) -> future<> {
                    auto ks = handler.get("keyspace");
                    auto cf = handler.get("table");
                    auto last_token = dht::token::from_int64(std::atoll(handler.get("last_token")->data()));
                    auto table_id = _db.local().find_column_family(*ks, *cf).schema()->id();
                    auto stage = co_await replica::read_tablet_transition_stage(_qp, table_id, last_token);
                    if (stage) {
                        sstring want_stage(handler.get("stage").value());
                        if (*stage == locator::tablet_transition_stage_from_string(want_stage)) {
                            rtlogger.info("raft_topology_cmd: barrier handler waits");
                            co_await handler.wait_for_message(std::chrono::steady_clock::now() + std::chrono::minutes{5});
                            rtlogger.info("raft_topology_cmd: barrier handler continues");
                        }
                    }
                });

                result.status = raft_topology_cmd_result::command_status::success;
            }
            break;
            case raft_topology_cmd::command::stream_ranges: {
                co_await with_scheduling_group(_db.local().get_streaming_scheduling_group(), coroutine::lambda([&] () -> future<> {
                    const auto rs = _topology_state_machine._topology.find(id)->second;
                    auto tstate = _topology_state_machine._topology.tstate;
                    if (!rs.ring || rs.ring->tokens.empty()) {
                        rtlogger.warn("got {} request but the node does not own any tokens and is in the {} state", cmd.cmd, rs.state);
                        co_return;
                    }
                    if (tstate != topology::transition_state::write_both_read_old && rs.state != node_state::normal && rs.state != node_state::rebuilding) {
                        rtlogger.warn("got {} request while the topology transition state is {} and node state is {}", cmd.cmd, tstate, rs.state);
                        co_return;
                    }

                    utils::get_local_injector().inject("stream_ranges_fail",
                                           [] { throw std::runtime_error("stream_range failed due to error injection"); });

                    utils::get_local_injector().inject("stop_before_streaming",
                        [] { std::raise(SIGSTOP); });

                    switch(rs.state) {
                    case node_state::bootstrapping:
                    case node_state::replacing: {
                        set_mode(mode::BOOTSTRAP);
                        // See issue #4001
                        co_await _view_builder.local().mark_existing_views_as_built();
                        co_await _db.invoke_on_all([] (replica::database& db) {
                            for (auto& cf : db.get_non_system_column_families()) {
                                cf->notify_bootstrap_or_replace_start();
                            }
                        });
                        tasks::task_info parent_info{tasks::task_id{rs.request_id}, 0};
                        if (rs.state == node_state::bootstrapping) {
                            if (!_topology_state_machine._topology.normal_nodes.empty()) { // stream only if there is a node in normal state
                                auto task = co_await get_node_ops_module().make_and_start_task<node_ops::streaming_task_impl>(parent_info,
                                        parent_info.id, streaming::stream_reason::bootstrap, _bootstrap_result, coroutine::lambda([this, &rs] () -> future<> {
                                    if (is_repair_based_node_ops_enabled(streaming::stream_reason::bootstrap)) {
                                        co_await utils::get_local_injector().inject("delay_bootstrap_120s", std::chrono::seconds(120));

                                        co_await _repair.local().bootstrap_with_repair(get_token_metadata_ptr(), rs.ring.value().tokens);
                                    } else {
                                        dht::boot_strapper bs(_db, _stream_manager, _abort_source, get_token_metadata_ptr()->get_my_id(),
                                            locator::endpoint_dc_rack{rs.datacenter, rs.rack}, rs.ring.value().tokens, get_token_metadata_ptr());
                                        co_await bs.bootstrap(streaming::stream_reason::bootstrap, _gossiper, _topology_state_machine._topology.session);
                                    }
                                }));
                                co_await task->done();
                            }
                            // Bootstrap did not complete yet, but streaming did
                            utils::get_local_injector().inject("stop_after_streaming",
                                [] { std::raise(SIGSTOP); });
                        } else {
                            auto replaced_id = std::get<replace_param>(_topology_state_machine._topology.req_param[id]).replaced_id;
                            auto task = co_await get_node_ops_module().make_and_start_task<node_ops::streaming_task_impl>(parent_info,
                                    parent_info.id, streaming::stream_reason::replace, _bootstrap_result, coroutine::lambda([this, &rs, &id, replaced_id] () -> future<> {
                                if (!_topology_state_machine._topology.req_param.contains(id)) {
                                    on_internal_error(rtlogger, ::format("Cannot find request_param for node id {}", id));
                                }
                                if (is_repair_based_node_ops_enabled(streaming::stream_reason::replace)) {
                                    auto ignored_nodes = _topology_state_machine._topology.ignored_nodes | std::views::transform([] (const auto& id) {
                                        return locator::host_id(id.uuid());
                                    }) | std::ranges::to<std::unordered_set<locator::host_id>>();
                                    auto ks_erms = _db.local().get_non_local_strategy_keyspaces_erms();
                                    auto tmptr = get_token_metadata_ptr();
                                    auto replaced_node = locator::host_id(replaced_id.uuid());
                                    co_await _repair.local().replace_with_repair(std::move(ks_erms), std::move(tmptr), rs.ring.value().tokens, std::move(ignored_nodes), replaced_node);
                                } else {
                                    dht::boot_strapper bs(_db, _stream_manager, _abort_source, get_token_metadata_ptr()->get_my_id(),
                                                          locator::endpoint_dc_rack{rs.datacenter, rs.rack}, rs.ring.value().tokens, get_token_metadata_ptr());
                                    auto existing_ip = _address_map.find(locator::host_id(replaced_id.uuid()));
                                    SCYLLA_ASSERT(existing_ip);
                                    co_await bs.bootstrap(streaming::stream_reason::replace, _gossiper, _topology_state_machine._topology.session, *existing_ip);
                                }
                            }));
                            co_await task->done();
                        }
                        co_await _db.invoke_on_all([] (replica::database& db) {
                            for (auto& cf : db.get_non_system_column_families()) {
                                cf->notify_bootstrap_or_replace_end();
                            }
                        });
                        result.status = raft_topology_cmd_result::command_status::success;
                    }
                    break;
                    case node_state::decommissioning: {
                        tasks::task_info parent_info{tasks::task_id{rs.request_id}, 0};
                        auto task = co_await get_node_ops_module().make_and_start_task<node_ops::streaming_task_impl>(parent_info,
                                parent_info.id, streaming::stream_reason::decommission, _decommission_result, coroutine::lambda([this] () -> future<> {
                            co_await utils::get_local_injector().inject("streaming_task_impl_decommission_run", utils::wait_for_message(60s));
                            co_await unbootstrap();
                        }));
                        co_await task->done();
                        result.status = raft_topology_cmd_result::command_status::success;
                    }
                    break;
                    case node_state::normal: {
                        // If asked to stream a node in normal state it means that remove operation is running
                        // Find the node that is been removed
                        auto it = std::ranges::find_if(_topology_state_machine._topology.transition_nodes, [] (auto& e) { return e.second.state == node_state::removing; });
                        if (it == _topology_state_machine._topology.transition_nodes.end()) {
                            rtlogger.warn("got stream_ranges request while my state is normal but cannot find a node that is been removed");
                            break;
                        }
                        auto id = it->first;
                        rtlogger.debug("streaming to remove node {}", id);
                        const auto& am = _address_map;
                        auto ip = am.find(locator::host_id{id.uuid()}); // map node id to ip
                        SCYLLA_ASSERT (ip); // what to do if address is unknown?
                        tasks::task_info parent_info{tasks::task_id{it->second.request_id}, 0};
                        auto task = co_await get_node_ops_module().make_and_start_task<node_ops::streaming_task_impl>(parent_info,
                                parent_info.id, streaming::stream_reason::removenode, _remove_result[id], coroutine::lambda([this, ip] () {
                            auto as = make_shared<abort_source>();
                            auto sub = _abort_source.subscribe([as] () noexcept {
                                if (!as->abort_requested()) {
                                    as->request_abort();
                                }
                            });
                            if (is_repair_based_node_ops_enabled(streaming::stream_reason::removenode)) {
                                // FIXME: we should not need to translate ids to IPs here. See #6403.
                                std::list<gms::inet_address> ignored_ips;
                                for (const auto& ignored_id : _topology_state_machine._topology.ignored_nodes) {
                                    auto ip = _address_map.find(locator::host_id{ignored_id.uuid()});
                                    if (!ip) {
                                        on_fatal_internal_error(rtlogger, ::format("Cannot find a mapping from node id {} to its ip", ignored_id));
                                    }
                                    ignored_ips.push_back(*ip);
                                }
                                auto ops = seastar::make_shared<node_ops_info>(node_ops_id::create_random_id(), as, std::move(ignored_ips));
                                return _repair.local().removenode_with_repair(get_token_metadata_ptr(), *ip, ops);
                            } else {
                                return removenode_with_stream(*ip, _topology_state_machine._topology.session, as);
                            }
                        }));
                        co_await task->done();
                        result.status = raft_topology_cmd_result::command_status::success;
                    }
                    break;
                    case node_state::rebuilding: {
                        auto source_dc = std::get<rebuild_param>(_topology_state_machine._topology.req_param[id]).source_dc;
                        rtlogger.info("rebuild from dc: {}", source_dc == "" ? "(any dc)" : source_dc);
                        tasks::task_info parent_info{tasks::task_id{rs.request_id}, 0};
                        auto task = co_await get_node_ops_module().make_and_start_task<node_ops::streaming_task_impl>(parent_info,
                                parent_info.id, streaming::stream_reason::rebuild, _rebuild_result, [this, &source_dc] () -> future<> {
                            auto tmptr = get_token_metadata_ptr();
                            auto ks_erms = _db.local().get_non_local_strategy_keyspaces_erms();
                            if (is_repair_based_node_ops_enabled(streaming::stream_reason::rebuild)) {
                                utils::optional_param sdc_param;
                                bool force;
                                if ((force = source_dc.ends_with(":force"))) {
                                    source_dc.resize(source_dc.size() - 6);
                                }
                                if (!source_dc.empty()) {
                                    sdc_param.emplace(source_dc).set_user_provided().set_force(force);
                                }
                                co_await _repair.local().rebuild_with_repair(std::move(ks_erms), tmptr, std::move(sdc_param));
                            } else {
                                auto streamer = make_lw_shared<dht::range_streamer>(_db, _stream_manager, tmptr, _abort_source,
                                        tmptr->get_my_id(), _snitch.local()->get_location(), "Rebuild", streaming::stream_reason::rebuild, _topology_state_machine._topology.session);
                                streamer->add_source_filter(std::make_unique<dht::range_streamer::failure_detector_source_filter>(_gossiper.get_unreachable_members()));
                                if (source_dc != "") {
                                    streamer->add_source_filter(std::make_unique<dht::range_streamer::single_datacenter_filter>(source_dc));
                                }
                                for (const auto& [keyspace_name, erm] : ks_erms) {
                                    co_await streamer->add_ranges(keyspace_name, erm, co_await get_ranges_for_endpoint(erm, get_broadcast_address()), _gossiper, false);
                                }
                                try {
                                    co_await streamer->stream_async();
                                    rtlogger.info("streaming for rebuild successful");
                                } catch (...) {
                                    auto ep = std::current_exception();
                                    // This is used exclusively through JMX, so log the full trace but only throw a simple RTE
                                    rtlogger.warn("error while rebuilding node: {}", ep);
                                    std::rethrow_exception(std::move(ep));
                                }
                            }
                        });
                        co_await task->done();
                        _rebuild_result.reset();
                        result.status = raft_topology_cmd_result::command_status::success;
                    }
                    break;
                    case node_state::left:
                    case node_state::none:
                    case node_state::removing:
                        on_fatal_internal_error(rtlogger, ::format("Node {} got streaming request in state {}. It should be either dead or not part of the cluster",
                                         id, rs.state));
                    break;
                    }
                }));
            }
            break;
            case raft_topology_cmd::command::wait_for_ip: {
                std::vector<raft::server_id> ids;
                {
                    const auto& new_nodes = _topology_state_machine._topology.new_nodes;
                    ids.reserve(new_nodes.size());
                    for (const auto& [id, rs]: new_nodes) {
                        ids.push_back(id);
                    }
                }
                rtlogger.debug("Got raft_topology_cmd::wait_for_ip, new nodes [{}]", ids);
                for (const auto& id: ids) {
                    co_await wait_for_gossiper(id, _gossiper, _abort_source);
                }
                rtlogger.debug("raft_topology_cmd::wait_for_ip done [{}]", ids);
                result.status = raft_topology_cmd_result::command_status::success;
                break;
            }
        }
    } catch (const raft::request_aborted& e) {
        rtlogger.warn("raft_topology_cmd {} failed with: {}", cmd.cmd, e);
    } catch (...) {
        rtlogger.error("raft_topology_cmd {} failed with: {}", cmd.cmd, std::current_exception());
    }
    co_return result;
}

future<> storage_service::update_fence_version(token_metadata::version_t new_version) {
    return container().invoke_on_all([new_version] (storage_service& ss) {
        ss._shared_token_metadata.update_fence_version(new_version);
    });
}

inet_address storage_service::host2ip(locator::host_id host) const {
    auto ip = _address_map.find(host);
    if (!ip) {
        throw std::runtime_error(::format("Cannot map host {} to ip", host));
    }
    return *ip;
}

// Performs a replica-side operation for a given tablet.
// What operation is performed is determined by "op" based on the
// current state of tablet metadata. The coordinator is supposed to prepare tablet
// metadata according to his intent and trigger the operation,
// without passing any transient information.
//
// If the operation succeeds, and the coordinator is still valid, it means
// that the operation intended by the coordinator was performed.
// If the coordinator is no longer valid, the operation may succeed but
// the actual operation performed may be different than intended, it may
// be the one intended by the new coordinator. This is not a problem
// because the old coordinator should do nothing with such result.
//
// The triggers may be retried. They may also be reordered with older triggers, from
// the same or a different coordinator. There is a protocol which ensures that
// stale triggers won't cause operations to run beyond the migration stage they were
// intended for. For example, that streaming is not still running after the coordinator
// moved past the "streaming" stage, and that it won't be started when the stage is not appropriate.
// A non-stale trigger is the one which completed successfully and caused the valid coordinator
// to advance tablet migration to the next stage. Other triggers are called stale.
// We can divide stale triggers into categories:
//   (1) Those which start after the tablet was moved to the next stage
//   Those which start before the tablet was moved to the next stage,
//     (2) ...but after the non-stale trigger finished
//     (3) ...but before the non-stale trigger finished
//
// By "start" I mean the atomic block which inserts into _tablet_ops, and by "finish" I mean
// removal from _tablet_ops.
// So event ordering is local from the perspective of this replica, and is linear because
// this happens on the same shard.
//
// What prevents (1) from running is the fact that triggers check the state of tablet
// metadata, and will fail immediately if the stage is not appropriate. It can happen
// that the trigger is so stale that it will match with an appropriate stage of the next
// migration of the same tablet. This is not a problem because we fall into the same
// category as a stale trigger which was started in the new migration, so cases (2) or (3) apply.
//
// What prevents (2) from running is the fact that after the coordinator moves on to
// the next stage, it executes a token metadata barrier, which will wait for such triggers
// to complete as they hold on to erm via tablet_metadata_barrier. They should be aborted
// soon after the coordinator changes the stage by the means of tablet_metadata_barrier::get_abort_source().
//
// What prevents (3) from running is that they will join with the non-stale trigger, or non-stale
// trigger will join with them, depending on which came first. In that case they finish at the same time.
//
// It's very important that the global token metadata barrier involves all nodes which
// may receive stale triggers started in the previous stage, so that those nodes will
// see tablet metadata which reflects group0 state. This will cut-off stale triggers
// as soon as the coordinator moves to the next stage.
future<> storage_service::do_tablet_operation(locator::global_tablet_id tablet,
                                              sstring op_name,
                                              std::function<future<>(locator::tablet_metadata_guard&)> op) {
    // The coordinator may not execute global token metadata barrier before triggering the operation, so we need
    // a barrier here to see the token metadata which is at least as recent as that of the sender.
    auto& raft_server = _group0->group0_server();
    co_await raft_server.read_barrier(&_group0_as);

    if (_tablet_ops.contains(tablet)) {
        rtlogger.debug("{} retry joining with existing session for tablet {}", op_name, tablet);
        co_await _tablet_ops[tablet].done.get_future();
        co_return;
    }

    locator::tablet_metadata_guard guard(_db.local().find_column_family(tablet.table), tablet);
    auto& as = guard.get_abort_source();
    auto sub = _group0_as.subscribe([&as] () noexcept {
        as.request_abort();
    });

    auto async_gate_holder = _async_gate.hold();
    promise<> p;
    _tablet_ops.emplace(tablet, tablet_operation {
        op_name, seastar::shared_future<>(p.get_future())
    });
    auto erase_registry_entry = seastar::defer([&] {
        _tablet_ops.erase(tablet);
    });

    try {
        co_await op(guard);
        p.set_value();
        rtlogger.debug("{} for tablet migration of {} successful", op_name, tablet);
    } catch (...) {
        p.set_exception(std::current_exception());
        rtlogger.warn("{} for tablet migration of {} failed: {}", op_name, tablet, std::current_exception());
        throw;
    }
}

future<> storage_service::repair_tablet(locator::global_tablet_id tablet) {
    return do_tablet_operation(tablet, "Repair", [this, tablet] (locator::tablet_metadata_guard& guard) -> future<> {
        slogger.debug("Executing repair for tablet={}", tablet);
        auto& tmap = guard.get_tablet_map();
        auto* trinfo = tmap.get_tablet_transition_info(tablet.tablet);

        // Check if the request is still valid.
        // If there is mismatch, it means this repair was canceled and the coordinator moved on.
        if (!trinfo) {
            throw std::runtime_error(fmt::format("No transition info for tablet {}", tablet));
        }
        if (trinfo->stage != locator::tablet_transition_stage::repair) {
            throw std::runtime_error(fmt::format("Tablet {} stage is not at repair", tablet));
        }
        if (trinfo->session_id) {
            // TODO: Propagate session id to repair
            slogger.debug("repair_tablet: tablet={} session_id={}", tablet, trinfo->session_id);
        } else {
            throw std::runtime_error(fmt::format("Tablet {} session is not set", tablet));
        }

        utils::get_local_injector().inject("repair_tablet_fail_on_rpc_call",
            [] { throw std::runtime_error("repair_tablet failed due to error injection"); });
        co_await _repair.local().repair_tablet(_address_map, guard, tablet);
        co_return;
    });
}

future<> storage_service::clone_locally_tablet_storage(locator::global_tablet_id tablet, locator::tablet_replica leaving, locator::tablet_replica pending) {
    if (leaving.host != pending.host) {
        throw std::runtime_error(fmt::format("Leaving and pending tablet replicas belong to different nodes, {} and {} respectively",
                                             leaving.host, pending.host));
    }

    auto d = co_await smp::submit_to(leaving.shard, [this, tablet] () -> future<utils::chunked_vector<sstables::entry_descriptor>> {
        auto& table = _db.local().find_column_family(tablet.table);
        auto op = table.stream_in_progress();
        co_return co_await table.clone_tablet_storage(tablet.tablet);
    });
    rtlogger.debug("Cloned storage of tablet {} from leaving replica {}, {} sstables were found", tablet, leaving, d.size());

    auto load_sstable = [] (const dht::sharder& sharder, replica::table& t, sstables::entry_descriptor d) -> future<sstables::shared_sstable> {
        auto& mng = t.get_sstables_manager();
        auto sst = mng.make_sstable(t.schema(), t.get_storage_options(), d.generation, d.state.value_or(sstables::sstable_state::normal),
                                    d.version, d.format, gc_clock::now(), default_io_error_handler_gen());
        // The loader will consider current shard as sstable owner, despite the tablet sharder
        // will still point to leaving replica at this stage in migration. If node goes down,
        // SSTables will be loaded at pending replica and migration is retried, so correctness
        // wise, we're good.
        auto cfg = sstables::sstable_open_config{ .current_shard_as_sstable_owner = true };
        co_await sst->load(sharder, cfg);
        co_return sst;
    };

    co_await smp::submit_to(pending.shard, [this, tablet, load_sstable, d = std::move(d)] () mutable -> future<> {
        // Loads cloned sstables from leaving replica into pending one.
        auto& table = _db.local().find_column_family(tablet.table);
        auto op = table.stream_in_progress();
        dht::auto_refreshing_sharder sharder(table.shared_from_this());

        std::vector<sstables::shared_sstable> ssts;
        ssts.reserve(d.size());
        for (auto&& sst_desc : d) {
            ssts.push_back(co_await load_sstable(sharder, table, std::move(sst_desc)));
        }
        co_await table.add_sstables_and_update_cache(ssts);
    });
    rtlogger.debug("Successfully loaded storage of tablet {} into pending replica {}", tablet, pending);
}

// Streams data to the pending tablet replica of a given tablet on this node.
// The source tablet replica is determined from the current transition info of the tablet.
future<> storage_service::stream_tablet(locator::global_tablet_id tablet) {
    return do_tablet_operation(tablet, "Streaming", [this, tablet] (locator::tablet_metadata_guard& guard) -> future<> {
        auto tm = guard.get_token_metadata();
        auto& tmap = guard.get_tablet_map();
        auto* trinfo = tmap.get_tablet_transition_info(tablet.tablet);

        // Check if the request is still valid.
        // If there is mismatch, it means this streaming was canceled and the coordinator moved on.
        if (!trinfo) {
            throw std::runtime_error(fmt::format("No transition info for tablet {}", tablet));
        }
        if (trinfo->stage != locator::tablet_transition_stage::streaming) {
            throw std::runtime_error(fmt::format("Tablet {} stage is not at streaming", tablet));
        }
        auto topo_guard = trinfo->session_id;
        if (!trinfo->session_id) {
            throw std::runtime_error(fmt::format("Tablet {} session is not set", tablet));
        }
        auto pending_replica = trinfo->pending_replica;
        if (!pending_replica) {
            throw std::runtime_error(fmt::format("Tablet {} has no pending replica", tablet));
        }
        if (pending_replica->host != tm->get_my_id()) {
            throw std::runtime_error(fmt::format("Tablet {} has pending replica different than this one", tablet));
        }

        auto& tinfo = tmap.get_tablet_info(tablet.tablet);
        auto range = tmap.get_token_range(tablet.tablet);
        std::optional<locator::tablet_replica> leaving_replica = locator::get_leaving_replica(tinfo, *trinfo);
        locator::tablet_migration_streaming_info streaming_info = get_migration_streaming_info(tm->get_topology(), tinfo, *trinfo);

        streaming::stream_reason reason = std::invoke([&] {
            switch (trinfo->transition) {
                case locator::tablet_transition_kind::migration: return streaming::stream_reason::tablet_migration;
                case locator::tablet_transition_kind::intranode_migration: return streaming::stream_reason::tablet_migration;
                case locator::tablet_transition_kind::rebuild: return streaming::stream_reason::rebuild;
                default:
                    throw std::runtime_error(fmt::format("stream_tablet(): Invalid tablet transition: {}", trinfo->transition));
            }
        });

        if (trinfo->transition == locator::tablet_transition_kind::intranode_migration) {
            if (!leaving_replica || leaving_replica->host != tm->get_my_id()) {
                throw std::runtime_error(fmt::format("Invalid leaving replica for intra-node migration, tablet: {}, leaving: {}",
                                                     tablet, leaving_replica));
            }
            tm = nullptr;

            co_await utils::get_local_injector().inject("intranode_migration_streaming_wait", [this] (auto& handler) -> future<> {
                rtlogger.info("intranode_migration_streaming: waiting");
                while (!handler.poll_for_message() && !_async_gate.is_closed()) {
                    co_await sleep(std::chrono::milliseconds(5));
                }
                rtlogger.info("intranode_migration_streaming: released");
            });

            rtlogger.info("Starting intra-node streaming of tablet {} from shard {} to {}", tablet, leaving_replica->shard, pending_replica->shard);
            co_await clone_locally_tablet_storage(tablet, *leaving_replica, *pending_replica);
            rtlogger.info("Finished intra-node streaming of tablet {} from shard {} to {}", tablet, leaving_replica->shard, pending_replica->shard);
        } else {
            if (leaving_replica && leaving_replica->host == tm->get_my_id()) {
                throw std::runtime_error(fmt::format("Cannot stream within the same node using regular migration, tablet: {}, shard {} -> {}",
                                                     tablet, leaving_replica->shard, trinfo->pending_replica->shard));
            }
            auto& table = _db.local().find_column_family(tablet.table);
            std::vector<sstring> tables = {table.schema()->cf_name()};
            auto my_id = tm->get_my_id();
            auto streamer = make_lw_shared<dht::range_streamer>(_db, _stream_manager, std::move(tm),
                                                                guard.get_abort_source(),
                                                                my_id, _snitch.local()->get_location(),
                                                                format("Tablet {}", trinfo->transition),
                                                                reason,
                                                                topo_guard,
                                                                std::move(tables));
            tm = nullptr;
            streamer->add_source_filter(std::make_unique<dht::range_streamer::failure_detector_source_filter>(
                    _gossiper.get_unreachable_members()));

            std::unordered_map<inet_address, dht::token_range_vector> ranges_per_endpoint;
            for (auto r: streaming_info.read_from) {
                ranges_per_endpoint[host2ip(r.host)].emplace_back(range);
            }
            streamer->add_rx_ranges(table.schema()->ks_name(), std::move(ranges_per_endpoint));
            co_await streamer->stream_async();
        }

        // If new pending tablet replica needs splitting, streaming waits for it to complete.
        // That's to provide a guarantee that once migration is over, the coordinator can finalize
        // splitting under the promise that compaction groups of tablets are all split, ready
        // for the subsequent topology change.
        //
        // FIXME:
        //  We could do the splitting not in the streaming stage, but in a later stage, so that
        //  from the tablet scheduler's perspective migrations blocked on compaction are not
        //  participating in streaming anymore (which is true), so it could schedule more
        //  migrations. This way compaction would run in parallel with streaming which can
        //  reduce the delay.
        co_await _db.invoke_on(pending_replica->shard, [tablet] (replica::database& db) {
            auto& table = db.find_column_family(tablet.table);
            return table.maybe_split_compaction_group_of(tablet.tablet);
        });

        co_return;
    });
}

future<> storage_service::cleanup_tablet(locator::global_tablet_id tablet) {
    utils::get_local_injector().inject("cleanup_tablet_crash", [] {
        slogger.info("Crashing tablet cleanup");
        _exit(1);
    });

    return do_tablet_operation(tablet, "Cleanup", [this, tablet] (locator::tablet_metadata_guard& guard) {
        shard_id shard;

        {
            auto tm = guard.get_token_metadata();
            auto& tmap = guard.get_tablet_map();
            auto *trinfo = tmap.get_tablet_transition_info(tablet.tablet);

            // Check if the request is still valid.
            // If there is mismatch, it means this cleanup was canceled and the coordinator moved on.
            if (!trinfo) {
                throw std::runtime_error(fmt::format("No transition info for tablet {}", tablet));
            }

            if (trinfo->stage == locator::tablet_transition_stage::cleanup) {
                auto& tinfo = tmap.get_tablet_info(tablet.tablet);
                std::optional<locator::tablet_replica> leaving_replica = locator::get_leaving_replica(tinfo, *trinfo);
                if (!leaving_replica) {
                    throw std::runtime_error(fmt::format("Tablet {} has no leaving replica", tablet));
                }
                if (leaving_replica->host != tm->get_my_id()) {
                    throw std::runtime_error(fmt::format("Tablet {} has leaving replica different than this one", tablet));
                }
                shard = leaving_replica->shard;
            } else if (trinfo->stage == locator::tablet_transition_stage::cleanup_target) {
                if (!trinfo->pending_replica) {
                    throw std::runtime_error(fmt::format("Tablet {} has no pending replica", tablet));
                }
                if (trinfo->pending_replica->host != tm->get_my_id()) {
                    throw std::runtime_error(fmt::format("Tablet {} has pending replica different than this one", tablet));
                }
                shard = trinfo->pending_replica->shard;
            } else {
                throw std::runtime_error(fmt::format("Tablet {} stage is not at cleanup/cleanup_target", tablet));
            }
        }
        return _db.invoke_on(shard, [tablet, &sys_ks = _sys_ks] (replica::database& db) {
            auto& table = db.find_column_family(tablet.table);
            return table.cleanup_tablet(db, sys_ks.local(), tablet.tablet);
        });
    });
}

static bool increases_replicas_per_rack(const locator::topology& topology, const locator::tablet_info& tinfo, sstring dst_rack) {
    std::unordered_map<sstring, size_t> m;
    for (auto& replica: tinfo.replicas) {
        m[topology.get_rack(replica.host)]++;
    }
    auto max = *std::ranges::max_element(m | std::views::values);
    return m[dst_rack] + 1 > max;
}

future<service::group0_guard> storage_service::get_guard_for_tablet_update() {
    auto guard = co_await _group0->client().start_operation(_group0_as, raft_timeout{});
    co_return guard;
}

future<bool> storage_service::exec_tablet_update(service::group0_guard guard, std::vector<canonical_mutation> updates, sstring reason) {
    rtlogger.info("{}", reason);
    rtlogger.trace("do update {} reason {}", updates, reason);
    updates.emplace_back(topology_mutation_builder(guard.write_timestamp())
            .set_version(_topology_state_machine._topology.version + 1)
            .build());
    topology_change change{std::move(updates)};
    group0_command g0_cmd = _group0->client().prepare_command(std::move(change), guard, reason);
    try {
        co_await _group0->client().add_entry(std::move(g0_cmd), std::move(guard), _group0_as, raft_timeout{});
        co_return true;
    } catch (group0_concurrent_modification&) {
        rtlogger.debug("exec_tablet_update(): concurrent modification, retrying");
    }
    co_return false;
}

// Repair the tablets contain the tokens and wait for the repair to finish
// This is used to run a manual repair requested by user from the restful API.
future<std::unordered_map<sstring, sstring>> storage_service::add_repair_tablet_request(table_id table, std::variant<utils::chunked_vector<dht::token>, all_tokens_tag> tokens_variant) {
    auto holder = _async_gate.hold();

    if (this_shard_id() != 0) {
        // group0 is only set on shard 0.
        co_return co_await container().invoke_on(0, [&] (auto& ss) {
            return ss.add_repair_tablet_request(table, std::move(tokens_variant));
        });
    }

    bool all_tokens = std::holds_alternative<all_tokens_tag>(tokens_variant);
    utils::chunked_vector<dht::token> tokens;
    if (!all_tokens) {
        tokens = std::get<utils::chunked_vector<dht::token>>(tokens_variant);
    }

    if (!_feature_service.tablet_repair_scheduler) {
        throw std::runtime_error("The TABLET_REPAIR_SCHEDULER feature is not enabled on the cluster yet");
    }

    auto repair_task_info = locator::tablet_task_info::make_user_request();
    auto res = std::unordered_map<sstring, sstring>{{sstring("tablet_task_id"), repair_task_info.tablet_task_id.to_sstring()}};

    auto start = std::chrono::steady_clock::now();
    slogger.info("Starting tablet repair by API request table_id={} tokens={} all_tokens={} tablet_task_id={}", table, tokens, all_tokens, repair_task_info.tablet_task_id);

    while (true) {
        auto guard = co_await get_guard_for_tablet_update();

        auto& tmap = get_token_metadata().tablets().get_tablet_map(table);
        std::vector<canonical_mutation> updates;

        if (all_tokens) {
            tokens.clear();
            co_await tmap.for_each_tablet([&] (locator::tablet_id tid, const locator::tablet_info& info) -> future<> {
                auto last_token = tmap.get_last_token(tid);
                tokens.push_back(last_token);
                co_return;
            });
        }

        for (const auto& token : tokens) {
            auto tid = tmap.get_tablet_id(token);
            auto& tinfo = tmap.get_tablet_info(tid);
            auto& req_id = tinfo.repair_task_info.tablet_task_id;
            if (req_id) {
                throw std::runtime_error(fmt::format("Tablet {} is already in repair by tablet_task_id={}",
                        locator::global_tablet_id{table, tid}, req_id));
            }
            auto last_token = tmap.get_last_token(tid);
            updates.emplace_back(
                replica::tablet_mutation_builder(guard.write_timestamp(), table)
                    .set_repair_task_info(last_token, repair_task_info)
                    .build());
        }

        sstring reason = format("Repair tablet by API request tokens={} tablet_task_id={}", tokens, repair_task_info.tablet_task_id);
        if (co_await exec_tablet_update(std::move(guard), std::move(updates), std::move(reason))) {
            break;
        }
    }

    co_await _topology_state_machine.event.wait([&] {
        auto& tmap = get_token_metadata().tablets().get_tablet_map(table);
        return std::all_of(tokens.begin(), tokens.end(), [&] (const dht::token& token) {
            auto id = tmap.get_tablet_id(token);
            return tmap.get_tablet_info(id).repair_task_info.tablet_task_id != repair_task_info.tablet_task_id;
        });
    });

    auto duration = std::chrono::duration<float>(std::chrono::steady_clock::now() - start);
    slogger.info("Finished tablet repair by API request table_id={} tokens={} all_tokens={} tablet_task_id={} duration={}",
            table, tokens, all_tokens, repair_task_info.tablet_task_id, duration);

    co_return res;
}


// Delete a tablet repair request by the given tablet_task_id
future<> storage_service::del_repair_tablet_request(table_id table, locator::tablet_task_id tablet_task_id) {
    auto holder = _async_gate.hold();

    if (this_shard_id() != 0) {
        // group0 is only set on shard 0.
        co_return co_await container().invoke_on(0, [&] (auto& ss) {
            return ss.del_repair_tablet_request(table, tablet_task_id);
        });
    }

    if (!_feature_service.tablet_repair_scheduler) {
        throw std::runtime_error("The TABLET_REPAIR_SCHEDULER feature is not enabled on the cluster yet");
    }

    slogger.info("Deleting tablet repair request by API request table_id={} tablet_task_id={}", table, tablet_task_id);
    while (true) {
        auto guard = co_await get_guard_for_tablet_update();

        auto& tmap = get_token_metadata().tablets().get_tablet_map(table);
        std::vector<canonical_mutation> updates;

        co_await tmap.for_each_tablet([&] (locator::tablet_id tid, const locator::tablet_info& info) -> future<> {
            auto& tinfo = tmap.get_tablet_info(tid);
            auto& req_id = tinfo.repair_task_info.tablet_task_id;
            if (req_id != tablet_task_id) {
                co_return;
            }
            auto last_token = tmap.get_last_token(tid);
            auto* trinfo = tmap.get_tablet_transition_info(tid);
            auto update = replica::tablet_mutation_builder(guard.write_timestamp(), table)
                            .del_repair_task_info(last_token);
            if (trinfo && trinfo->transition == locator::tablet_transition_kind::repair) {
                update.del_session(last_token);
            }
            updates.emplace_back(update.build());
        });

        sstring reason = format("Deleting tablet repair request by API request tablet_id={} tablet_task_id={}", table, tablet_task_id);
        if (co_await exec_tablet_update(std::move(guard), std::move(updates), std::move(reason))) {
            break;
        }
    }
    slogger.info("Deleted tablet repair request by API request table_id={} tablet_task_id={}", table, tablet_task_id);
}

future<> storage_service::move_tablet(table_id table, dht::token token, locator::tablet_replica src, locator::tablet_replica dst, loosen_constraints force) {
    auto holder = _async_gate.hold();

    if (this_shard_id() != 0) {
        // group0 is only set on shard 0.
        co_return co_await container().invoke_on(0, [&] (auto& ss) {
            return ss.move_tablet(table, token, src, dst, force);
        });
    }

    co_await transit_tablet(table, token, [=, this] (const locator::tablet_map& tmap, api::timestamp_type write_timestamp) {
        std::vector<canonical_mutation> updates;
        auto tid = tmap.get_tablet_id(token);
        auto& tinfo = tmap.get_tablet_info(tid);
        auto last_token = tmap.get_last_token(tid);
        auto gid = locator::global_tablet_id{table, tid};

        if (!locator::contains(tinfo.replicas, src)) {
            throw std::runtime_error(seastar::format("Tablet {} has no replica on {}", gid, src));
        }
        auto* node = get_token_metadata().get_topology().find_node(dst.host);
        if (!node) {
            throw std::runtime_error(seastar::format("Unknown host: {}", dst.host));
        }
        if (dst.shard >= node->get_shard_count()) {
            throw std::runtime_error(seastar::format("Host {} does not have shard {}", *node, dst.shard));
        }

        if (src == dst) {
            sstring reason = format("No-op move of tablet {} to {}", gid, dst);
            return std::make_tuple(std::move(updates), std::move(reason));
        }

        if (src.host != dst.host && locator::contains(tinfo.replicas, dst.host)) {
            throw std::runtime_error(fmt::format("Tablet {} has replica on {}", gid, dst.host));
        }
        auto src_dc_rack = get_token_metadata().get_topology().get_location(src.host);
        auto dst_dc_rack = get_token_metadata().get_topology().get_location(dst.host);
        if (src_dc_rack.dc != dst_dc_rack.dc) {
            if (force) {
                slogger.warn("Moving tablet {} between DCs ({} and {})", gid, src_dc_rack.dc, dst_dc_rack.dc);
            } else {
                throw std::runtime_error(fmt::format("Attempted to move tablet {} between DCs ({} and {})", gid, src_dc_rack.dc, dst_dc_rack.dc));
            }
        }
        if (src_dc_rack.rack != dst_dc_rack.rack && increases_replicas_per_rack(get_token_metadata().get_topology(), tinfo, dst_dc_rack.rack)) {
            if (force) {
                slogger.warn("Moving tablet {} between racks ({} and {}) which reduces availability", gid, src_dc_rack.rack, dst_dc_rack.rack);
            } else {
                throw std::runtime_error(fmt::format("Attempted to move tablet {} between racks ({} and {}) which would reduce availability", gid, src_dc_rack.rack, dst_dc_rack.rack));
            }
        }

        updates.emplace_back(replica::tablet_mutation_builder(write_timestamp, table)
            .set_new_replicas(last_token, locator::replace_replica(tinfo.replicas, src, dst))
            .set_stage(last_token, locator::tablet_transition_stage::allow_write_both_read_old)
            .set_transition(last_token, src.host == dst.host ? locator::tablet_transition_kind::intranode_migration
                                                             : locator::tablet_transition_kind::migration)
            .build());

        sstring reason = format("Moving tablet {} from {} to {}", gid, src, dst);

        return std::make_tuple(std::move(updates), std::move(reason));
    });
}

future<> storage_service::add_tablet_replica(table_id table, dht::token token, locator::tablet_replica dst, loosen_constraints force) {
    auto holder = _async_gate.hold();

    if (this_shard_id() != 0) {
        // group0 is only set on shard 0.
        co_return co_await container().invoke_on(0, [&] (auto& ss) {
            return ss.add_tablet_replica(table, token, dst, force);
        });
    }

    co_await transit_tablet(table, token, [=, this] (const locator::tablet_map& tmap, api::timestamp_type write_timestamp) {
        std::vector<canonical_mutation> updates;
        auto tid = tmap.get_tablet_id(token);
        auto& tinfo = tmap.get_tablet_info(tid);
        auto last_token = tmap.get_last_token(tid);
        auto gid = locator::global_tablet_id{table, tid};

        auto* node = get_token_metadata().get_topology().find_node(dst.host);
        if (!node) {
            throw std::runtime_error(format("Unknown host: {}", dst.host));
        }
        if (dst.shard >= node->get_shard_count()) {
            throw std::runtime_error(format("Host {} does not have shard {}", *node, dst.shard));
        }

        if (locator::contains(tinfo.replicas, dst.host)) {
            throw std::runtime_error(fmt::format("Tablet {} has replica on {}", gid, dst.host));
        }

        locator::tablet_replica_set new_replicas(tinfo.replicas);
        new_replicas.push_back(dst);

        updates.emplace_back(replica::tablet_mutation_builder(write_timestamp, table)
            .set_new_replicas(last_token, new_replicas)
            .set_stage(last_token, locator::tablet_transition_stage::allow_write_both_read_old)
            .set_transition(last_token, locator::tablet_transition_kind::rebuild)
            .build());

        sstring reason = format("Adding replica to tablet {}, node {}", gid, dst);

        return std::make_tuple(std::move(updates), std::move(reason));
    });
}

future<> storage_service::del_tablet_replica(table_id table, dht::token token, locator::tablet_replica dst, loosen_constraints force) {
    auto holder = _async_gate.hold();

    if (this_shard_id() != 0) {
        // group0 is only set on shard 0.
        co_return co_await container().invoke_on(0, [&] (auto& ss) {
            return ss.del_tablet_replica(table, token, dst, force);
        });
    }

    co_await transit_tablet(table, token, [=, this] (const locator::tablet_map& tmap, api::timestamp_type write_timestamp) {
        std::vector<canonical_mutation> updates;
        auto tid = tmap.get_tablet_id(token);
        auto& tinfo = tmap.get_tablet_info(tid);
        auto last_token = tmap.get_last_token(tid);
        auto gid = locator::global_tablet_id{table, tid};

        auto* node = get_token_metadata().get_topology().find_node(dst.host);
        if (!node) {
            throw std::runtime_error(format("Unknown host: {}", dst.host));
        }
        if (dst.shard >= node->get_shard_count()) {
            throw std::runtime_error(format("Host {} does not have shard {}", *node, dst.shard));
        }

        if (!locator::contains(tinfo.replicas, dst.host)) {
            throw std::runtime_error(fmt::format("Tablet {} doesn't have replica on {}", gid, dst.host));
        }

        locator::tablet_replica_set new_replicas;
        new_replicas.reserve(tinfo.replicas.size() - 1);
        std::copy_if(tinfo.replicas.begin(), tinfo.replicas.end(), std::back_inserter(new_replicas), [&dst] (auto r) { return r != dst; });

        updates.emplace_back(replica::tablet_mutation_builder(write_timestamp, table)
            .set_new_replicas(last_token, new_replicas)
            .set_stage(last_token, locator::tablet_transition_stage::allow_write_both_read_old)
            .set_transition(last_token, locator::tablet_transition_kind::rebuild)
            .build());

        sstring reason = format("Removing replica from tablet {}, node {}", gid, dst);

        return std::make_tuple(std::move(updates), std::move(reason));
    });
}

future<locator::load_stats> storage_service::load_stats_for_tablet_based_tables() {
    auto holder = _async_gate.hold();

    if (this_shard_id() != 0) {
        // topology coordinator only exists in shard 0.
        co_return co_await container().invoke_on(0, [&] (auto& ss) {
            return ss.load_stats_for_tablet_based_tables();
        });
    }

    using table_ids_t = std::unordered_set<table_id>;
    const auto table_ids = co_await std::invoke([this] () -> future<table_ids_t> {
        table_ids_t ids;
        co_await _db.local().get_tables_metadata().for_each_table_gently([&] (table_id id, lw_shared_ptr<replica::table> table) mutable {
            if (table->uses_tablets()) {
                ids.insert(id);
            }
            return make_ready_future<>();
        });
        co_return std::move(ids);
    });

    // Helps with intra-node migration by serializing with changes to token metadata, so shards
    // participating in the migration will see migration in same stage, therefore preventing
    // double accounting (anomaly) in the reported size.
    auto tmlock = co_await get_token_metadata_lock();

    // Each node combines a per-table load map from all of its shards and returns it to the coordinator.
    // So if there are 1k nodes, there will be 1k RPCs in total.
    auto load_stats = co_await _db.map_reduce0([&table_ids] (replica::database& db) -> future<locator::load_stats> {
        locator::load_stats load_stats{};
        auto& tables_metadata = db.get_tables_metadata();

        for (const auto& id : table_ids) {
            auto table = tables_metadata.get_table_if_exists(id);
            if (!table) {
                continue;
            }
            auto erm = table->get_effective_replication_map();
            auto& token_metadata = erm->get_token_metadata();
            auto me = locator::tablet_replica { token_metadata.get_my_id(), this_shard_id() };

            // It's important to tackle the anomaly in reported size, since both leaving and
            // pending replicas could otherwise be accounted during tablet migration.
            // If transition hasn't reached cleanup stage, then leaving replicas are accounted.
            // If transition is past cleanup stage, then pending replicas are accounted.
            // This helps to reduce the discrepancy window.
            auto tablet_filter = [&me] (const locator::tablet_map& tmap, locator::global_tablet_id id) {
                auto transition = tmap.get_tablet_transition_info(id.tablet);
                auto& info = tmap.get_tablet_info(id.tablet);

                // if tablet is not in transit, it's filtered in.
                if (!transition) {
                    return true;
                }

                bool is_pending = transition->pending_replica == me;
                bool is_leaving = locator::get_leaving_replica(info, *transition) == me;
                auto s = transition->reads; // read selector

                return (!is_pending && !is_leaving)
                       || (is_leaving && s == locator::read_replica_set_selector::previous)
                       || (is_pending && s == locator::read_replica_set_selector::next);
            };

            load_stats.tables.emplace(id, table->table_load_stats(tablet_filter));
            co_await coroutine::maybe_yield();
        }

        co_return std::move(load_stats);
    }, locator::load_stats{}, std::plus<locator::load_stats>());

    co_return std::move(load_stats);
}

future<> storage_service::transit_tablet(table_id table, dht::token token, noncopyable_function<std::tuple<std::vector<canonical_mutation>, sstring>(const locator::tablet_map&, api::timestamp_type)> prepare_mutations) {
    while (true) {
        auto guard = co_await _group0->client().start_operation(_group0_as, raft_timeout{});

        while (_topology_state_machine._topology.is_busy()) {
            const auto tstate = *_topology_state_machine._topology.tstate;
            if (tstate == topology::transition_state::tablet_draining ||
                tstate == topology::transition_state::tablet_migration) {
                break;
            }
            rtlogger.debug("transit_tablet(): topology state machine is busy: {}", tstate);
            release_guard(std::move(guard));
            co_await _topology_state_machine.event.when();
            guard = co_await _group0->client().start_operation(_group0_as, raft_timeout{});
        }

        auto& tmap = get_token_metadata().tablets().get_tablet_map(table);
        auto tid = tmap.get_tablet_id(token);
        if (tmap.get_tablet_transition_info(tid)) {
            throw std::runtime_error(fmt::format("Tablet {} is in transition", locator::global_tablet_id{table, tid}));
        }

        auto [ updates, reason ] = prepare_mutations(tmap, guard.write_timestamp());

        rtlogger.info("{}", reason);
        rtlogger.trace("do update {} reason {}", updates, reason);

        updates.emplace_back(topology_mutation_builder(guard.write_timestamp())
            .set_transition_state(topology::transition_state::tablet_migration)
            .set_version(_topology_state_machine._topology.version + 1)
            .build());

        topology_change change{std::move(updates)};
        group0_command g0_cmd = _group0->client().prepare_command(std::move(change), guard, reason);
        try {
            co_await _group0->client().add_entry(std::move(g0_cmd), std::move(guard), _group0_as, raft_timeout{});
            break;
        } catch (group0_concurrent_modification&) {
            rtlogger.debug("transit_tablet(): concurrent modification, retrying");
        }
    }

    // Wait for transition to finish.
    co_await _topology_state_machine.event.when([&] {
        auto& tmap = get_token_metadata().tablets().get_tablet_map(table);
        return !tmap.get_tablet_transition_info(tmap.get_tablet_id(token));
    });
}

future<> storage_service::set_tablet_balancing_enabled(bool enabled) {
    auto holder = _async_gate.hold();

    if (this_shard_id() != 0) {
        // group0 is only set on shard 0.
        co_return co_await container().invoke_on(0, [&] (auto& ss) {
            return ss.set_tablet_balancing_enabled(enabled);
        });
    }

    while (true) {
        group0_guard guard = co_await _group0->client().start_operation(_group0_as, raft_timeout{});

        std::vector<canonical_mutation> updates;
        updates.push_back(canonical_mutation(topology_mutation_builder(guard.write_timestamp())
            .set_tablet_balancing_enabled(enabled)
            .build()));

        sstring reason = format("Setting tablet balancing to {}", enabled);
        rtlogger.info("{}", reason);
        topology_change change{std::move(updates)};
        group0_command g0_cmd = _group0->client().prepare_command(std::move(change), guard, reason);
        try {
            co_await _group0->client().add_entry(std::move(g0_cmd), std::move(guard), _group0_as, raft_timeout{});
            break;
        } catch (group0_concurrent_modification&) {
            rtlogger.debug("set_tablet_balancing_enabled(): concurrent modification");
        }
    }

    while (_topology_state_machine._topology.is_busy()) {
        rtlogger.debug("set_tablet_balancing_enabled(): topology is busy");
        co_await _topology_state_machine.event.when();
    }
}

future<> storage_service::await_topology_quiesced() {
    auto holder = _async_gate.hold();

    if (this_shard_id() != 0) {
        // group0 is only set on shard 0.
        co_await container().invoke_on(0, [&] (auto& ss) {
            return ss.await_topology_quiesced();
        });
        co_return;
    }

    co_await _group0->group0_server().read_barrier(&_group0_as);
    co_await _topology_state_machine.await_not_busy();
}

future<join_node_request_result> storage_service::join_node_request_handler(join_node_request_params params) {
    join_node_request_result result;
    rtlogger.info("received request to join from host_id: {}", params.host_id);

    // Sanity check. We should already be using raft topology changes because
    // the node asked us via join_node_query about which node to use and
    // we responded that they should use raft. We cannot go back from raft
    // to legacy (unless we switch to recovery between handling join_node_query
    // and join_node_request, which is extremely unlikely).
    check_ability_to_perform_topology_operation("join");

    if (params.cluster_name != _db.local().get_config().cluster_name()) {
        result.result = join_node_request_result::rejected{
            .reason = ::format("Cluster name check failed. This node cannot join the cluster "
                                "because it expected cluster name \"{}\" and not \"{}\"",
                                params.cluster_name,
                                _db.local().get_config().cluster_name()),
        };
        co_return result;
    }

    if (params.snitch_name != _db.local().get_snitch_name()) {
        result.result = join_node_request_result::rejected{
            .reason = ::format("Snitch name check failed. This node cannot join the cluster "
                                "because it uses \"{}\" and not \"{}\"",
                                params.snitch_name,
                                _db.local().get_snitch_name()),
        };
        co_return result;
    }

    co_await _topology_state_machine.event.when([this] {
        // The first node defines the cluster and inserts its entry to the
        // `system.topology` without checking anything. It is possible that the
        // `join_node_request_handler` fires before the first node sets itself
        // as a normal node, therefore we might need to wait until that happens,
        // here. If we didn't do it, the topology coordinator could handle the
        // joining node as the first one and skip the necessary join node
        // handshake.
        return !_topology_state_machine._topology.normal_nodes.empty();
    });

    auto& g0_server = _group0->group0_server();
    auto g0_holder = _group0->hold_group0_gate();
    if (params.replaced_id && *params.replaced_id == g0_server.current_leader()) {
        // There is a peculiar case that can happen if the leader is killed
        // and then replaced very quickly:
        //
        // - Cluster with nodes `A`, `B`, `C` - `A` is the topology
        //   coordinator/group0 leader,
        // - `A` is killed,
        // - New node `D` attempts to replace `A` with the same IP as `A`,
        //   sends `join_node_request` rpc to node `B`,
        // - Node `B` handles the RPC and wants to perform group0 operation
        //   and wants to perform a barrier - still thinks that `A`
        //   is the leader and is alive, sends an RPC to its IP,
        // - `D` accidentally receives the request that was meant to `A`
        //   but throws an exception because of host_id mismatch,
        // - Failure is propagated back to `B`, and then to `D` - and `D`
        //   fails the replace operation.
        //
        // We can try to detect if this failure might happen: if the new node
        // is going to replace but the ID of the replaced node is the same
        // as the leader, wait for a short while until a reelection happens.
        // If replaced ID == leader ID, then this indicates either the situation
        // above or an operator error (actually trying to replace a live node).

        const auto timeout = std::chrono::seconds(10);

        rtlogger.warn("the node {} which was requested to be"
                " replaced has the same ID as the current group 0 leader ({});"
                " this looks like an attempt to join a node with the same IP"
                " as a leader which might have just crashed; waiting for"
                " a reelection",
                params.host_id, g0_server.current_leader());

        abort_source as;
        timer<lowres_clock> t;
        t.set_callback([&as] {
            as.request_abort();
        });
        t.arm(timeout);

        try {
            while (!g0_server.current_leader() || *params.replaced_id == g0_server.current_leader()) {
                // FIXME: Wait for the next term instead of sleeping in a loop
                // Waiting for state change is not enough because a new leader
                // might be chosen without us going through the candidate state.
                co_await sleep_abortable(std::chrono::milliseconds(100), as);
            }
        } catch (abort_requested_exception&) {
            rtlogger.warn("the node {} tries to replace the"
                    " current leader {} but the leader didn't change within"
                    " {}s. Rejecting the node",
                    params.host_id,
                    *params.replaced_id,
                    std::chrono::duration_cast<std::chrono::seconds>(timeout).count());

            result.result = join_node_request_result::rejected{
                .reason = format(
                        "It is only allowed to replace dead nodes, however the"
                        " node that was requested to be replaced is still seen"
                        " as the group0 leader after {}s, which indicates that"
                        " it might be still alive. You are either trying to replace"
                        " a live node or trying to replace a node very quickly"
                        " after it went down and reelection didn't happen within"
                        " the timeout. Refusing to continue",
                        std::chrono::duration_cast<std::chrono::seconds>(timeout).count()),
            };
            co_return result;
        }
    }

    while (true) {
        auto guard = co_await _group0->client().start_operation(_group0_as, raft_timeout{});

        if (const auto *p = _topology_state_machine._topology.find(params.host_id)) {
            const auto& rs = p->second;
            if (rs.state == node_state::left) {
                rtlogger.warn("the node {} attempted to join",
                        " but it was removed from the cluster. Rejecting"
                        " the node",
                        params.host_id);
                result.result = join_node_request_result::rejected{
                    .reason = "The node has already been removed from the cluster",
                };
            } else {
                rtlogger.warn("the node {} attempted to join",
                        " again after an unfinished attempt but it is no longer"
                        " allowed to do so. Rejecting the node",
                        params.host_id);
                result.result = join_node_request_result::rejected{
                    .reason = "The node requested to join before but didn't finish the procedure. "
                              "Please clear the data directory and restart.",
                };
            }
            co_return result;
        }

        if (params.replaced_id) {
            try {
                co_await wait_for_gossiper(*params.replaced_id, _gossiper, _group0_as);
                auto rhid = locator::host_id{params.replaced_id->uuid()};
                if (is_me(rhid) || _gossiper.is_alive(rhid)) {
                    result.result = join_node_request_result::rejected{
                        .reason = fmt::format("tried to replace alive node {}", *params.replaced_id),
                    };
                    co_return result;
                }
            } catch (wait_for_ip_timeout& ex) {
                rtlogger.warn("Failed to check liveness for replaced id {}. Asumming it is dead, Error: {}", *params.replaced_id, ex);
            }

            auto replaced_it = _topology_state_machine._topology.normal_nodes.find(*params.replaced_id);
            if (replaced_it == _topology_state_machine._topology.normal_nodes.end()) {
                result.result = join_node_request_result::rejected{
                    .reason = ::format("Cannot replace node {} because it is not in the 'normal' state", *params.replaced_id),
                };
                co_return result;
            }

            auto is_zero_token = params.num_tokens == 0 && params.tokens_string.empty();
            if (replaced_it->second.ring.value().tokens.empty() && !is_zero_token) {
                result.result = join_node_request_result::rejected{
                    .reason = fmt::format("Cannot replace the zero-token node {} with a token-owning node", *params.replaced_id),
                };
                co_return result;
            }
            if (!replaced_it->second.ring.value().tokens.empty() && is_zero_token) {
                result.result = join_node_request_result::rejected{
                    .reason = fmt::format("Cannot replace the token-owning node {} with a zero-token node", *params.replaced_id),
                };
                co_return result;
            }
        }

        auto mutation = build_mutation_from_join_params(params, guard);

        topology_change change{{std::move(mutation)}};
        group0_command g0_cmd = _group0->client().prepare_command(std::move(change), guard,
                format("raft topology: placing join request for {}", params.host_id));

        co_await utils::get_local_injector().inject("join-node-before-add-entry", utils::wait_for_message(5min));

        try {
            // Make replaced node and ignored nodes non voters earlier for better HA
            co_await _group0->make_nonvoters(ignored_nodes_from_join_params(params), _group0_as, raft_timeout{});
            co_await _group0->client().add_entry(std::move(g0_cmd), std::move(guard), _group0_as, raft_timeout{});
            break;
        } catch (group0_concurrent_modification&) {
            rtlogger.info("join_node_request: concurrent operation is detected, retrying.");
        }
    }

    rtlogger.info("placed join request for {}", params.host_id);

    // Success
    result.result = join_node_request_result::ok {};
    co_return result;
}

future<join_node_response_result> storage_service::join_node_response_handler(join_node_response_params params) {
    SCYLLA_ASSERT(this_shard_id() == 0);

    // Usually this handler will only run once, but there are some cases where we might get more than one RPC,
    // possibly happening at the same time, e.g.:
    //
    // - Another node becomes the topology coordinator while the old one waits for the RPC,
    // - Topology coordinator finished the RPC but failed to update the group 0 state.

    // Serialize handling the responses.
    auto lock = co_await get_units(_join_node_response_handler_mutex, 1);

    // Wait until we sent and completed the join_node_request RPC
    co_await _join_node_request_done.get_shared_future(_group0_as);

    if (_join_node_response_done.available()) {
        // We already handled this RPC. No need to retry it.
        rtlogger.info("the node got join_node_response RPC for the second time, ignoring");

        if (std::holds_alternative<join_node_response_params::accepted>(params.response)
                &&  _join_node_response_done.failed()) {
            // The topology coordinator accepted the node that was rejected before or failed while handling
            // the response. Inform the coordinator about it so it moves the node to the left state.
            throw _join_node_response_done.get_shared_future().get_exception();
        }

        co_return join_node_response_result{};
    }

    if (utils::get_local_injector().enter("join_node_response_drop_expiring")) {
        _gossiper.get_mutable_address_map().force_drop_expiring_entries();
    }

    try {
        co_return co_await std::visit(overloaded_functor {
            [&] (const join_node_response_params::accepted& acc) -> future<join_node_response_result> {
                co_await utils::get_local_injector().inject("join-node-response_handler-before-read-barrier", utils::wait_for_message(5min));

                // Do a read barrier to read/initialize the topology state
                co_await _group0->group0_server_with_timeouts().read_barrier(&_group0_as, raft_timeout{});

                // Calculate nodes to ignore
                // TODO: ignore_dead_nodes setting for bootstrap
                std::unordered_set<raft::server_id> ignored_ids = _topology_state_machine._topology.ignored_nodes;
                auto my_request_it =
                        _topology_state_machine._topology.req_param.find(_group0->load_my_id());
                if (my_request_it != _topology_state_machine._topology.req_param.end()) {
                    if (auto* replace = std::get_if<service::replace_param>(&my_request_it->second)) {
                        ignored_ids.insert(replace->replaced_id);
                    }
                }

                // After this RPC finishes, repair or streaming will be run, and
                // both of them require this node to see the normal nodes as UP.
                // This condition might not be true yet as this information is
                // propagated through gossip. In order to reduce the chance of
                // repair/streaming failure, wait here until we see normal nodes
                // as UP (or the timeout elapses).
                auto sync_nodes = _topology_state_machine._topology.normal_nodes | std::views::keys
                             | std::ranges::views::filter([ignored_ids] (raft::server_id id) { return !ignored_ids.contains(id); })
                             | std::views::transform([] (raft::server_id id) { return locator::host_id{id.uuid()}; })
                             | std::ranges::to<std::vector<locator::host_id>>();
                rtlogger.info("coordinator accepted request to join, "
                        "waiting for nodes {} to be alive before responding and continuing",
                        sync_nodes);
                co_await _gossiper.wait_alive(sync_nodes, wait_for_live_nodes_timeout);
                rtlogger.info("nodes {} are alive", sync_nodes);

                // Unblock waiting join_node_rpc_handshaker::post_server_start,
                // which will start the raft server and continue
                _join_node_response_done.set_value();

                co_return join_node_response_result{};
            },
            [&] (const join_node_response_params::rejected& rej) -> future<join_node_response_result> {
                auto eptr = std::make_exception_ptr(std::runtime_error(
                        format("the topology coordinator rejected request to join the cluster: {}", rej.reason)));
                _join_node_response_done.set_exception(std::move(eptr));

                co_return join_node_response_result{};
            },
        }, params.response);
    } catch (...) {
        auto eptr = std::current_exception();
        rtlogger.warn("error while handling the join response from the topology coordinator. "
                "The node will not join the cluster. Error: {}", eptr);
        _join_node_response_done.set_exception(std::move(eptr));

        throw;
    }
}

future<std::vector<canonical_mutation>> storage_service::get_system_mutations(schema_ptr schema) {
    std::vector<canonical_mutation> result;
    auto rs = co_await db::system_keyspace::query_mutations(_db, schema);
    result.reserve(rs->partitions().size());
    for (const auto& p : rs->partitions()) {
        result.emplace_back(co_await make_canonical_mutation_gently(co_await unfreeze_gently(p.mut(), schema)));
    }
    co_return result;
}

future<std::vector<canonical_mutation>> storage_service::get_system_mutations(const sstring& ks_name, const sstring& cf_name) {
    auto s = _db.local().find_schema(ks_name, cf_name);
    return get_system_mutations(s);
}

node_state storage_service::get_node_state(locator::host_id id) {
    if (this_shard_id() != 0) {
        on_internal_error(rtlogger, "cannot access node state on non zero shard");
    }
    auto rid = raft::server_id{id.uuid()};
    if (!_topology_state_machine._topology.contains(rid)) {
        on_internal_error(rtlogger, format("unknown node {}", rid));
    }
    auto p = _topology_state_machine._topology.find(rid);
    if (!p) {
        return node_state::left;
    }
    return p->second.state;
}

void storage_service::init_messaging_service() {
    _messaging.local().register_node_ops_cmd([this] (const rpc::client_info& cinfo, node_ops_cmd_request req) {
        auto coordinator = cinfo.retrieve_auxiliary<gms::inet_address>("baddr");
        std::optional<locator::host_id> coordinator_host_id;
        if (const auto* id = cinfo.retrieve_auxiliary_opt<locator::host_id>("host_id")) {
            coordinator_host_id = *id;
        }
        return container().invoke_on(0, [coordinator, coordinator_host_id, req = std::move(req)] (auto& ss) mutable {
            return ss.node_ops_cmd_handler(coordinator, coordinator_host_id, std::move(req));
        });
    });
    auto handle_raft_rpc = [this] (raft::server_id dst_id, auto handler) {
        return container().invoke_on(0, [dst_id, handler = std::move(handler)] (auto& ss) mutable {
            if (!ss._group0 || !ss._group0->joined_group0()) {
                throw std::runtime_error("The node did not join group 0 yet");
            }
            if (ss._group0->load_my_id() != dst_id) {
                throw raft_destination_id_not_correct(ss._group0->load_my_id(), dst_id);
            }
            return handler(ss);
        });
    };
    ser::storage_service_rpc_verbs::register_raft_topology_cmd(&_messaging.local(), [handle_raft_rpc] (raft::server_id dst_id, raft::term_t term, uint64_t cmd_index, raft_topology_cmd cmd) {
        return handle_raft_rpc(dst_id, [cmd = std::move(cmd), term, cmd_index] (auto& ss) {
            return ss.raft_topology_cmd_handler(term, cmd_index, cmd);
        });
    });
    ser::storage_service_rpc_verbs::register_raft_pull_snapshot(&_messaging.local(), [handle_raft_rpc] (raft::server_id dst_id, raft_snapshot_pull_params params) {
        return handle_raft_rpc(dst_id, [params = std::move(params)] (storage_service& ss) -> future<raft_snapshot> {
            utils::chunked_vector<canonical_mutation> mutations;
            // FIXME: make it an rwlock, here we only need to lock for reads,
            // might be useful if multiple nodes are trying to pull concurrently.
            auto read_apply_mutex_holder = co_await ss._group0->client().hold_read_apply_mutex(ss._abort_source);

            // We may need to send additional raft-based tables to the requester that
            // are not indicated in the parameter.
            // For example, when a node joins, it requests a snapshot before it knows
            // which features are enabled, so it doesn't know yet if these tables exist
            // on other nodes.
            // In the current "legacy" mode we assume the requesting node sends 2 RPCs - one for
            // topology tables and one for auth tables, service levels, and additional tables.
            // When we detect it's the second RPC, we add additional tables based on our feature flags.
            // In the future we want to deprecate this parameter, so this condition should
            // apply only for "legacy" snapshot pull RPCs.
            std::vector<table_id> additional_tables;
            if (params.tables.size() > 0 && params.tables[0] != db::system_keyspace::topology()->id()) {
                if (ss._feature_service.view_build_status_on_group0) {
                    additional_tables.push_back(db::system_keyspace::view_build_status_v2()->id());
                }
            }

            for (const auto& table : boost::join(params.tables, additional_tables)) {
                auto schema = ss._db.local().find_schema(table);
                auto muts = co_await ss.get_system_mutations(schema);

                if (table == db::system_keyspace::cdc_generations_v3()->id()) {
                    utils::get_local_injector().inject("cdc_generation_mutations_topology_snapshot_replication",
                        [target_size=ss._db.local().schema_commitlog()->max_record_size() * 2, &muts] {
                            // Copy mutations n times, where n is picked so that the memory size of all mutations
                            // together exceeds `schema_commitlog()->max_record_size()`.
                            // We multiply by two to account for all possible deltas (like segment::entry_overhead_size).

                            size_t current_size = 0;
                            for (const auto& m: muts) {
                                current_size += m.representation().size();
                            }
                            const auto number_of_copies = (target_size / current_size + 1) * 2;
                            muts.reserve(muts.size() * number_of_copies);
                            const auto it_begin = muts.begin();
                            const auto it_end = muts.end();
                            for (unsigned i = 0; i < number_of_copies; ++i) {
                                std::copy(it_begin, it_end, std::back_inserter(muts));
                            }
                        });
                }

                mutations.reserve(mutations.size() + muts.size());
                std::move(muts.begin(), muts.end(), std::back_inserter(mutations));
            }

            auto sl_version_mut = co_await ss._sys_ks.local().get_service_levels_version_mutation();
            if (sl_version_mut) {
                mutations.push_back(canonical_mutation(*sl_version_mut));
            }

            auto auth_version_mut = co_await ss._sys_ks.local().get_auth_version_mutation();
            if (auth_version_mut) {
                mutations.emplace_back(*auth_version_mut);
            }

            auto view_builder_version_mut = co_await ss._sys_ks.local().get_view_builder_version_mutation();
            if (view_builder_version_mut) {
                mutations.emplace_back(*view_builder_version_mut);
            }

            co_return raft_snapshot{
                .mutations = std::move(mutations),
            };
        });
    });
    ser::storage_service_rpc_verbs::register_tablet_stream_data(&_messaging.local(), [handle_raft_rpc] (raft::server_id dst_id, locator::global_tablet_id tablet) {
        return handle_raft_rpc(dst_id, [tablet] (auto& ss) {
            return ss.stream_tablet(tablet);
        });
    });
    ser::storage_service_rpc_verbs::register_tablet_repair(&_messaging.local(), [handle_raft_rpc] (raft::server_id dst_id, locator::global_tablet_id tablet) {
        return handle_raft_rpc(dst_id, [tablet] (auto& ss) {
            return ss.repair_tablet(tablet);
        });
    });
    ser::storage_service_rpc_verbs::register_tablet_cleanup(&_messaging.local(), [handle_raft_rpc] (raft::server_id dst_id, locator::global_tablet_id tablet) {
        return handle_raft_rpc(dst_id, [tablet] (auto& ss) {
            return ss.cleanup_tablet(tablet);
        });
    });
    ser::storage_service_rpc_verbs::register_table_load_stats(&_messaging.local(), [handle_raft_rpc] (raft::server_id dst_id) {
        return handle_raft_rpc(dst_id, [] (auto& ss) mutable {
            return ss.load_stats_for_tablet_based_tables();
        });
    });
    ser::join_node_rpc_verbs::register_join_node_request(&_messaging.local(), [handle_raft_rpc] (raft::server_id dst_id, service::join_node_request_params params) {
        return handle_raft_rpc(dst_id, [params = std::move(params)] (auto& ss) mutable {
            return ss.join_node_request_handler(std::move(params));
        });
    });
    ser::join_node_rpc_verbs::register_join_node_response(&_messaging.local(), [this] (raft::server_id dst_id, service::join_node_response_params params) {
        return container().invoke_on(0, [dst_id, params = std::move(params)] (auto& ss) mutable -> future<join_node_response_result> {
            co_await ss._join_node_group0_started.get_shared_future(ss._group0_as);
            if (ss._group0->load_my_id() != dst_id) {
                throw raft_destination_id_not_correct(ss._group0->load_my_id(), dst_id);
            }
            co_return co_await ss.join_node_response_handler(std::move(params));
        });
    });
    ser::join_node_rpc_verbs::register_join_node_query(&_messaging.local(), [handle_raft_rpc] (raft::server_id dst_id, service::join_node_query_params) {
        return handle_raft_rpc(dst_id, [] (auto& ss) -> future<join_node_query_result> {
            if (!ss.legacy_topology_change_enabled() && !ss.raft_topology_change_enabled()) {
                throw std::runtime_error("The cluster is upgrading to raft topology. Nodes cannot join at this time.");
            }
            auto result = join_node_query_result{
                .topo_mode = ss.raft_topology_change_enabled()
                        ? join_node_query_result::topology_mode::raft
                        : join_node_query_result::topology_mode::legacy,
            };
            return make_ready_future<join_node_query_result>(std::move(result));
        });
    });
}

future<> storage_service::uninit_messaging_service() {
    return when_all_succeed(
        _messaging.local().unregister_node_ops_cmd(),
        ser::storage_service_rpc_verbs::unregister(&_messaging.local()),
        ser::join_node_rpc_verbs::unregister(&_messaging.local())
    ).discard_result();
}

void storage_service::do_isolate_on_error(disk_error type)
{
    if (!std::exchange(_isolated, true)) {
        slogger.error("Shutting down communications due to I/O errors until operator intervention: {} error: {}", type == disk_error::commit ? "Commitlog" : "Disk", std::current_exception());
        // isolated protect us against multiple stops on _this_ shard
        //FIXME: discarded future.
        (void)isolate();
    }
}

future<> storage_service::isolate() {
    auto src_shard = this_shard_id();
    // this invokes on shard 0. So if we get here _from_ shard 0,
    // we _should_ do the stop. If we call from another shard, we
    // should test-and-set again to avoid double shutdown.
    return run_with_no_api_lock([src_shard] (storage_service& ss) {
        // check again to ensure secondary shard does not race
        if (src_shard == this_shard_id() || !std::exchange(ss._isolated, true)) {
            return ss.stop_transport();
        }
        return make_ready_future<>();
    });
}

future<sstring> storage_service::get_removal_status() {
    return run_with_no_api_lock([] (storage_service& ss) {
        return make_ready_future<sstring>(sstring("No token removals in process."));
    });
}

future<> storage_service::force_remove_completion() {
    if (raft_topology_change_enabled()) {
        return make_exception_future<>(std::runtime_error("The unsafe nodetool removenode force is not supported anymore"));
    }

    slogger.warn("The unsafe nodetool removenode force is deprecated and will not be supported in future releases");
    return run_with_no_api_lock([] (storage_service& ss) -> future<> {
        while (!ss._operation_in_progress.empty()) {
            if (ss._operation_in_progress != sstring("removenode")) {
                throw std::runtime_error(::format("Operation {} is in progress, try again", ss._operation_in_progress));
            }

            // This flag will make removenode stop waiting for the confirmation,
            // wait it to complete
            slogger.info("Operation removenode is in progress, wait for it to complete");
            co_await sleep_abortable(std::chrono::seconds(1), ss._abort_source);
        }
        ss._operation_in_progress = sstring("removenode_force");

        try {
            const auto& tm = ss.get_token_metadata();
            if (!tm.get_leaving_endpoints().empty()) {
                auto leaving = tm.get_leaving_endpoints();
                slogger.warn("Removal not confirmed, Leaving={}", leaving);
                for (auto host_id : leaving) {
                    const auto endpoint = tm.get_endpoint_for_host_id_if_known(host_id);
                    if (!endpoint) {
                        slogger.warn("No endpoint is found for host_id {}", host_id);
                        continue;
                    }
                    auto tokens = tm.get_tokens(host_id);
                    auto permit = co_await ss._gossiper.lock_endpoint(*endpoint, gms::null_permit_id);
                    const auto& pid = permit.id();
                    co_await ss._gossiper.advertise_token_removed(*endpoint, host_id, pid);
                    std::unordered_set<token> tokens_set(tokens.begin(), tokens.end());
                    co_await ss.excise(tokens_set, *endpoint, host_id, pid);

                    slogger.info("force_remove_completion: removing endpoint {} from group 0", *endpoint);
                    SCYLLA_ASSERT(ss._group0);
                    bool raft_available = co_await ss._group0->wait_for_raft();
                    if (raft_available) {
                        co_await ss._group0->remove_from_group0(raft::server_id{host_id.uuid()});
                    }
                }
            } else {
                slogger.warn("No tokens to force removal on, call 'removenode' first");
            }
            ss._operation_in_progress = {};
        } catch (...) {
            ss._operation_in_progress = {};
            throw;
        }
    });
}

/**
 * Takes an ordered list of adjacent tokens and divides them in the specified number of ranges.
 */
static std::vector<std::pair<dht::token_range, uint64_t>>
calculate_splits(std::vector<dht::token> tokens, uint64_t split_count, replica::column_family& cf) {
    auto sstables = cf.get_sstables();
    const double step = static_cast<double>(tokens.size() - 1) / split_count;
    auto prev_token_idx = 0;
    std::vector<std::pair<dht::token_range, uint64_t>> splits;
    splits.reserve(split_count);
    for (uint64_t i = 1; i <= split_count; ++i) {
        auto index = static_cast<uint32_t>(std::round(i * step));
        dht::token_range range({{ std::move(tokens[prev_token_idx]), false }}, {{ tokens[index], true }});
        // always return an estimate > 0 (see CASSANDRA-7322)
        uint64_t estimated_keys_for_range = 0;
        for (auto&& sst : *sstables) {
            estimated_keys_for_range += sst->estimated_keys_for_range(range);
        }
        splits.emplace_back(std::move(range), std::max(static_cast<uint64_t>(cf.schema()->min_index_interval()), estimated_keys_for_range));
        prev_token_idx = index;
    }
    return splits;
};

std::vector<std::pair<dht::token_range, uint64_t>>
storage_service::get_splits(const sstring& ks_name, const sstring& cf_name, wrapping_interval<dht::token> range, uint32_t keys_per_split) {
    using range_type = dht::token_range;
    auto& cf = _db.local().find_column_family(ks_name, cf_name);
    auto schema = cf.schema();
    auto sstables = cf.get_sstables();
    uint64_t total_row_count_estimate = 0;
    std::vector<dht::token> tokens;
    std::vector<range_type> unwrapped;
    if (range.is_wrap_around(dht::token_comparator())) {
        auto uwr = range.unwrap();
        unwrapped.emplace_back(std::move(uwr.second));
        unwrapped.emplace_back(std::move(uwr.first));
    } else {
        unwrapped.emplace_back(std::move(range));
    }
    tokens.push_back(std::move(unwrapped[0].start().value_or(range_type::bound(dht::minimum_token()))).value());
    for (auto&& r : unwrapped) {
        std::vector<dht::token> range_tokens;
        for (auto &&sst : *sstables) {
            total_row_count_estimate += sst->estimated_keys_for_range(r);
            auto keys = sst->get_key_samples(*cf.schema(), r);
            std::transform(keys.begin(), keys.end(), std::back_inserter(range_tokens), [](auto&& k) { return std::move(k.token()); });
        }
        std::sort(range_tokens.begin(), range_tokens.end());
        std::move(range_tokens.begin(), range_tokens.end(), std::back_inserter(tokens));
    }
    tokens.push_back(std::move(unwrapped[unwrapped.size() - 1].end().value_or(range_type::bound(dht::maximum_token()))).value());

    // split_count should be much smaller than number of key samples, to avoid huge sampling error
    constexpr uint32_t min_samples_per_split = 4;
    uint64_t max_split_count = tokens.size() / min_samples_per_split + 1;
    uint64_t split_count = std::max(uint64_t(1), std::min(max_split_count, total_row_count_estimate / keys_per_split));

    return calculate_splits(std::move(tokens), split_count, cf);
};

future<dht::token_range_vector>
storage_service::get_ranges_for_endpoint(const locator::effective_replication_map_ptr& erm, const gms::inet_address& ep) const {
    return erm->get_ranges(ep);
}

// Caller is responsible to hold token_metadata valid until the returned future is resolved
future<dht::token_range_vector>
storage_service::get_all_ranges(const std::vector<token>& sorted_tokens) const {
    if (sorted_tokens.empty())
        co_return dht::token_range_vector();
    int size = sorted_tokens.size();
    dht::token_range_vector ranges;
    ranges.reserve(size + 1);
    ranges.push_back(dht::token_range::make_ending_with(interval_bound<token>(sorted_tokens[0], true)));
    co_await coroutine::maybe_yield();
    for (int i = 1; i < size; ++i) {
        dht::token_range r(wrapping_interval<token>::bound(sorted_tokens[i - 1], false), wrapping_interval<token>::bound(sorted_tokens[i], true));
        ranges.push_back(r);
        co_await coroutine::maybe_yield();
    }
    ranges.push_back(dht::token_range::make_starting_with(interval_bound<token>(sorted_tokens[size-1], false)));

    co_return ranges;
}

inet_address_vector_replica_set
storage_service::get_natural_endpoints(const sstring& keyspace,
        const sstring& cf, const sstring& key) const {
    auto& table = _db.local().find_column_family(keyspace, cf);
    const auto schema = table.schema();
    partition_key pk = partition_key::from_nodetool_style_string(schema, key);
    dht::token token = schema->get_partitioner().get_token(*schema, pk.view());
    const auto& ks = _db.local().find_keyspace(keyspace);
    if (ks.uses_tablets()) {
        return table.get_effective_replication_map()->get_natural_endpoints(token);
    }
    return ks.get_vnode_effective_replication_map()->get_natural_endpoints(token);
}

future<> endpoint_lifecycle_notifier::notify_down(gms::inet_address endpoint) {
    return seastar::async([this, endpoint] {
        _subscribers.thread_for_each([endpoint] (endpoint_lifecycle_subscriber* subscriber) {
            try {
                subscriber->on_down(endpoint);
            } catch (...) {
                slogger.warn("Down notification failed {}: {}", endpoint, std::current_exception());
            }
        });
    });
}

future<> storage_service::notify_down(inet_address endpoint) {
    co_await container().invoke_on_all([endpoint] (auto&& ss) {
        ss._messaging.local().remove_rpc_client(netw::msg_addr{endpoint, 0});
        return ss._lifecycle_notifier.notify_down(endpoint);
    });
    slogger.debug("Notify node {} has been down", endpoint);
}

future<> endpoint_lifecycle_notifier::notify_left(gms::inet_address endpoint, locator::host_id hid) {
    return seastar::async([this, endpoint, hid] {
        _subscribers.thread_for_each([endpoint, hid] (endpoint_lifecycle_subscriber* subscriber) {
            try {
                subscriber->on_leave_cluster(endpoint, hid);
            } catch (...) {
                slogger.warn("Leave cluster notification failed {}: {}", endpoint, std::current_exception());
            }
        });
    });
}

future<> storage_service::notify_left(inet_address endpoint, locator::host_id hid) {
    co_await container().invoke_on_all([endpoint, hid] (auto&& ss) {
        return ss._lifecycle_notifier.notify_left(endpoint, hid);
    });
    slogger.debug("Notify node {} has left the cluster", endpoint);
}

future<> endpoint_lifecycle_notifier::notify_up(gms::inet_address endpoint) {
    return seastar::async([this, endpoint] {
        _subscribers.thread_for_each([endpoint] (endpoint_lifecycle_subscriber* subscriber) {
            try {
                subscriber->on_up(endpoint);
            } catch (...) {
                slogger.warn("Up notification failed {}: {}", endpoint, std::current_exception());
            }
        });
    });
}

future<> storage_service::notify_up(inet_address endpoint) {
    if (!_gossiper.is_cql_ready(endpoint) || !_gossiper.is_alive(endpoint)) {
        co_return;
    }
    co_await container().invoke_on_all([endpoint] (auto&& ss) {
        return ss._lifecycle_notifier.notify_up(endpoint);
    });
    slogger.debug("Notify node {} has been up", endpoint);
}

future<> endpoint_lifecycle_notifier::notify_joined(gms::inet_address endpoint) {
    return seastar::async([this, endpoint] {
        _subscribers.thread_for_each([endpoint] (endpoint_lifecycle_subscriber* subscriber) {
            try {
                subscriber->on_join_cluster(endpoint);
            } catch (...) {
                slogger.warn("Join cluster notification failed {}: {}", endpoint, std::current_exception());
            }
        });
    });
}

future<> storage_service::notify_joined(inet_address endpoint) {
    co_await utils::get_local_injector().inject(
        "storage_service_notify_joined_sleep", std::chrono::milliseconds{500});

    co_await container().invoke_on_all([endpoint] (auto&& ss) {
        return ss._lifecycle_notifier.notify_joined(endpoint);
    });
    slogger.debug("Notify node {} has joined the cluster", endpoint);
}

future<> storage_service::remove_rpc_client_with_ignored_topology(inet_address endpoint, locator::host_id id) {
    return container().invoke_on_all([endpoint, id] (auto&& ss) {
        ss._messaging.local().remove_rpc_client_with_ignored_topology(netw::msg_addr{endpoint, 0}, id);
    });
}

future<> storage_service::notify_cql_change(inet_address endpoint, bool ready) {
    if (ready) {
        co_await notify_up(endpoint);
    } else {
        co_await notify_down(endpoint);
    }
}

bool storage_service::is_normal_state_handled_on_boot(gms::inet_address node) {
    return _normal_state_handled_on_boot.contains(node);
}

// Wait for normal state handlers to finish on boot
future<> storage_service::wait_for_normal_state_handled_on_boot() {
    static logger::rate_limit rate_limit{std::chrono::seconds{5}};
    static auto fmt_nodes_with_statuses = [this] (const auto& eps) {
        return eps | std::views::transform([this] (const auto& ep) {
                    return ::format("({}, status={})", ep, _gossiper.get_gossip_status(ep));
                }) | std::views::join_with(',');
    };

    slogger.info("Started waiting for normal state handlers to finish");
    auto start_time = std::chrono::steady_clock::now();
    std::vector<gms::inet_address> eps;
    while (true) {
        eps = _gossiper.get_endpoints();
        auto it = std::partition(eps.begin(), eps.end(),
                [this, me = get_broadcast_address()] (const gms::inet_address& ep) {
            return ep == me || !_gossiper.is_normal_ring_member(ep) || is_normal_state_handled_on_boot(ep);
        });

        if (it == eps.end()) {
            break;
        }

        if (std::chrono::steady_clock::now() > start_time + std::chrono::seconds(60)) {
            auto err = ::format("Timed out waiting for normal state handlers to finish for nodes {}",
                    fmt_nodes_with_statuses(std::ranges::subrange(it, eps.end())));
            slogger.error("{}", err);
            throw std::runtime_error{std::move(err)};
        }

        slogger.log(log_level::info, rate_limit, "Normal state handlers not yet finished for nodes {}",
                    fmt_nodes_with_statuses(std::ranges::subrange(it, eps.end())));

        co_await sleep_abortable(std::chrono::milliseconds{100}, _abort_source);
    }

    slogger.info("Finished waiting for normal state handlers; endpoints observed in gossip: {}",
                 fmt_nodes_with_statuses(eps));
}

storage_service::topology_change_kind storage_service::upgrade_state_to_topology_op_kind(topology::upgrade_state_type upgrade_state) const {
    switch (upgrade_state) {
    case topology::upgrade_state_type::done:
        return topology_change_kind::raft;
    case topology::upgrade_state_type::not_upgraded:
        // Did not start upgrading to raft topology yet - use legacy
        return topology_change_kind::legacy;
    default:
        // Upgrade is in progress - disallow topology operations
        return topology_change_kind::upgrading_to_raft;
    }
}

future<bool> storage_service::is_cleanup_allowed(sstring keyspace) {
    return container().invoke_on(0, [keyspace = std::move(keyspace)] (storage_service& ss) {
        const auto my_id = ss.get_token_metadata().get_my_id();
        const auto pending_ranges = ss._db.local().find_keyspace(keyspace).get_vnode_effective_replication_map()->has_pending_ranges(my_id);
        const bool is_bootstrap_mode = ss._operation_mode == mode::BOOTSTRAP;
        slogger.debug("is_cleanup_allowed: keyspace={}, is_bootstrap_mode={}, pending_ranges={}",
                keyspace, is_bootstrap_mode, pending_ranges);
        return !is_bootstrap_mode && !pending_ranges;
    });
}

bool storage_service::is_repair_based_node_ops_enabled(streaming::stream_reason reason) {
    static const std::unordered_map<sstring, streaming::stream_reason> reason_map{
        {"replace", streaming::stream_reason::replace},
        {"bootstrap", streaming::stream_reason::bootstrap},
        {"decommission", streaming::stream_reason::decommission},
        {"removenode", streaming::stream_reason::removenode},
        {"rebuild", streaming::stream_reason::rebuild},
    };
    const sstring& enabled_list_str = _db.local().get_config().allowed_repair_based_node_ops();
    std::vector<sstring> enabled_list = utils::split_comma_separated_list(enabled_list_str);
    std::unordered_set<streaming::stream_reason> enabled_set;
    for (const sstring& op : enabled_list) {
        try {
            auto it = reason_map.find(op);
            if (it != reason_map.end()) {
                enabled_set.insert(it->second);
            } else {
                throw std::invalid_argument(::format("unsupported operation name: {}", op));
            }
        } catch (...) {
            throw std::invalid_argument(::format("Failed to parse allowed_repair_based_node_ops parameter [{}]: {}",
                    enabled_list_str, std::current_exception()));
        }
    }
    bool global_enabled = _db.local().get_config().enable_repair_based_node_ops();
    slogger.info("enable_repair_based_node_ops={}, allowed_repair_based_node_ops={{{}}}", global_enabled, fmt::join(enabled_set, " ,"));
    return global_enabled && enabled_set.contains(reason);
}

future<> storage_service::start_maintenance_mode() {
    set_mode(mode::MAINTENANCE);

    return mutate_token_metadata([this] (mutable_token_metadata_ptr token_metadata) -> future<> {
        return token_metadata->update_normal_tokens({ dht::token{} }, my_host_id());
    }, acquire_merge_lock::yes);
}

node_ops_meta_data::node_ops_meta_data(
        node_ops_id ops_uuid,
        gms::inet_address coordinator,
        std::list<gms::inet_address> ignore_nodes,
        std::chrono::seconds watchdog_interval,
        std::function<future<> ()> abort_func,
        std::function<void ()> signal_func)
    : _ops_uuid(std::move(ops_uuid))
    , _coordinator(std::move(coordinator))
    , _abort(std::move(abort_func))
    , _abort_source(seastar::make_shared<abort_source>())
    , _signal(std::move(signal_func))
    , _ops(seastar::make_shared<node_ops_info>(_ops_uuid, _abort_source, std::move(ignore_nodes)))
    , _watchdog([sig = _signal] { sig(); })
    , _watchdog_interval(watchdog_interval)
{
    slogger.debug("node_ops_meta_data: ops_uuid={} arm interval={}", _ops_uuid, _watchdog_interval.count());
    _watchdog.arm(_watchdog_interval);
}

future<> node_ops_meta_data::abort() {
    slogger.debug("node_ops_meta_data: ops_uuid={} abort", _ops_uuid);
    _watchdog.cancel();
    return _abort();
}

void node_ops_meta_data::update_watchdog() {
    slogger.debug("node_ops_meta_data: ops_uuid={} update_watchdog", _ops_uuid);
    if (_abort_source->abort_requested()) {
        return;
    }
    _watchdog.cancel();
    _watchdog.arm(_watchdog_interval);
}

void node_ops_meta_data::cancel_watchdog() {
    slogger.debug("node_ops_meta_data: ops_uuid={} cancel_watchdog", _ops_uuid);
    _watchdog.cancel();
}

shared_ptr<node_ops_info> node_ops_meta_data::get_ops_info() {
    return _ops;
}

shared_ptr<abort_source> node_ops_meta_data::get_abort_source() {
    return _abort_source;
}

future<> storage_service::node_ops_update_heartbeat(node_ops_id ops_uuid) {
    slogger.debug("node_ops_update_heartbeat: ops_uuid={}", ops_uuid);
    auto permit = co_await seastar::get_units(_node_ops_abort_sem, 1);
    auto it = _node_ops.find(ops_uuid);
    if (it != _node_ops.end()) {
        node_ops_meta_data& meta = it->second;
        meta.update_watchdog();
    }
}

future<> storage_service::node_ops_done(node_ops_id ops_uuid) {
    slogger.debug("node_ops_done: ops_uuid={}", ops_uuid);
    auto permit = co_await seastar::get_units(_node_ops_abort_sem, 1);
    auto it = _node_ops.find(ops_uuid);
    if (it != _node_ops.end()) {
        node_ops_meta_data& meta = it->second;
        meta.cancel_watchdog();
        _node_ops.erase(it);
    }
}

future<> storage_service::node_ops_abort(node_ops_id ops_uuid) {
    slogger.debug("node_ops_abort: ops_uuid={}", ops_uuid);
    auto permit = co_await seastar::get_units(_node_ops_abort_sem, 1);

    if (!ops_uuid) {
        for (auto& [uuid, meta] : _node_ops) {
            co_await meta.abort();
            auto as = meta.get_abort_source();
            if (as && !as->abort_requested()) {
                as->request_abort();
            }
        }
        _node_ops.clear();
        co_return;
    }

    auto it = _node_ops.find(ops_uuid);
    if (it != _node_ops.end()) {
        node_ops_meta_data& meta = it->second;
        slogger.info("aborting node operation ops_uuid={}", ops_uuid);
        co_await meta.abort();
        auto as = meta.get_abort_source();
        if (as && !as->abort_requested()) {
            as->request_abort();
        }
        _node_ops.erase(it);
    } else {
        slogger.info("aborting node operation ops_uuid={}: operation not found", ops_uuid);
    }
}

void storage_service::node_ops_signal_abort(std::optional<node_ops_id> ops_uuid) {
    if (ops_uuid) {
        slogger.warn("Node operation ops_uuid={} watchdog expired. Signaling the operation to abort", ops_uuid);
    }
    _node_ops_abort_queue.push_back(ops_uuid);
    _node_ops_abort_cond.signal();
}

future<> storage_service::node_ops_abort_thread() {
    slogger.info("Started node_ops_abort_thread");
    for (;;) {
        co_await _node_ops_abort_cond.wait([this] { return !_node_ops_abort_queue.empty(); });
        slogger.debug("Awoke node_ops_abort_thread: node_ops_abort_queue={}", _node_ops_abort_queue);
        while (!_node_ops_abort_queue.empty()) {
            auto uuid_opt = _node_ops_abort_queue.front();
            _node_ops_abort_queue.pop_front();
            try {
                co_await node_ops_abort(uuid_opt.value_or(node_ops_id::create_null_id()));
            } catch (...) {
                slogger.warn("Failed to abort node operation ops_uuid={}: {}", *uuid_opt, std::current_exception());
            }
            if (!uuid_opt) {
                slogger.info("Stopped node_ops_abort_thread");
                co_return;
            }
        }
    }
    __builtin_unreachable();
}

void storage_service::set_topology_change_kind(topology_change_kind kind) {
    _topology_change_kind_enabled = kind;
    _gossiper.set_topology_state_machine(kind == topology_change_kind::raft ? & _topology_state_machine : nullptr);
}

future<> storage_service::register_protocol_server(protocol_server& server, bool start_instantly) {
    _protocol_servers.push_back(&server);
    if (start_instantly) {
        co_await server.start_server();
    }
}

} // namespace service
<|MERGE_RESOLUTION|>--- conflicted
+++ resolved
@@ -183,13 +183,9 @@
         , _sl_controller(sl_controller)
         , _group0(nullptr)
         , _node_ops_abort_thread(node_ops_abort_thread())
-<<<<<<< HEAD
         , _node_ops_module(make_shared<node_ops::task_manager_module>(tm, *this))
         , _tablets_module(make_shared<service::task_manager_module>(tm))
-=======
-        , _task_manager_module(make_shared<node_ops::task_manager_module>(tm, *this))
         , _address_map(address_map)
->>>>>>> 052e8934
         , _shared_token_metadata(stm)
         , _erm_factory(erm_factory)
         , _lifecycle_notifier(elc_notif)
