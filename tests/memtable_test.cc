/*
 * Copyright (C) 2015 ScyllaDB
 */

/*
 * This file is part of Scylla.
 *
 * Scylla is free software: you can redistribute it and/or modify
 * it under the terms of the GNU Affero General Public License as published by
 * the Free Software Foundation, either version 3 of the License, or
 * (at your option) any later version.
 *
 * Scylla is distributed in the hope that it will be useful,
 * but WITHOUT ANY WARRANTY; without even the implied warranty of
 * MERCHANTABILITY or FITNESS FOR A PARTICULAR PURPOSE.  See the
 * GNU General Public License for more details.
 *
 * You should have received a copy of the GNU General Public License
 * along with Scylla.  If not, see <http://www.gnu.org/licenses/>.
 */


#include <boost/test/unit_test.hpp>
#include "service/priority_manager.hh"
#include "database.hh"
#include "utils/UUID_gen.hh"
#include "tests/test-utils.hh"
#include "schema_builder.hh"

#include "core/thread.hh"
#include "memtable.hh"
#include "mutation_source_test.hh"
#include "mutation_assertions.hh"
#include "flat_mutation_reader_assertions.hh"
#include "flat_mutation_reader.hh"

static api::timestamp_type next_timestamp() {
    static thread_local api::timestamp_type next_timestamp = 1;
    return next_timestamp++;
}

static bytes make_unique_bytes() {
    return to_bytes(utils::UUID_gen::get_time_UUID().to_sstring());
}

static void set_column(mutation& m, const sstring& column_name) {
    assert(m.schema()->get_column_definition(to_bytes(column_name))->type == bytes_type);
    auto value = data_value(make_unique_bytes());
    m.set_clustered_cell(clustering_key::make_empty(), to_bytes(column_name), value, next_timestamp());
}

static
mutation make_unique_mutation(schema_ptr s) {
    return mutation(s, partition_key::from_single_value(*s, make_unique_bytes()));
}

// Returns a vector of empty mutations in ring order
std::vector<mutation> make_ring(schema_ptr s, int n_mutations) {
    std::vector<mutation> ring;
    for (int i = 0; i < n_mutations; ++i) {
        ring.push_back(make_unique_mutation(s));
    }
    std::sort(ring.begin(), ring.end(), mutation_decorated_key_less_comparator());
    return ring;
}

SEASTAR_TEST_CASE(test_memtable_conforms_to_mutation_source) {
    return seastar::async([] {
        run_mutation_source_tests([](schema_ptr s, const std::vector<mutation>& partitions) {
            auto mt = make_lw_shared<memtable>(s);

            for (auto&& m : partitions) {
                mt->apply(m);
            }

            logalloc::shard_tracker().full_compaction();

            return mt->as_data_source();
        });
    });
}

SEASTAR_TEST_CASE(test_memtable_with_many_versions_conforms_to_mutation_source) {
    return seastar::async([] {
        lw_shared_ptr<memtable> mt;
        std::vector<flat_mutation_reader> readers;
        run_mutation_source_tests([&] (schema_ptr s, const std::vector<mutation>& muts) {
            readers.clear();
            mt = make_lw_shared<memtable>(s);

            for (auto&& m : muts) {
                mt->apply(m);
                // Create reader so that each mutation is in a separate version
                flat_mutation_reader rd = mt->make_flat_reader(s, dht::partition_range::make_singular(m.decorated_key()));
                rd.set_max_buffer_size(1);
                rd.fill_buffer().get();
                readers.push_back(std::move(rd));
            }

            return mt->as_data_source();
        });
    });
}

SEASTAR_TEST_CASE(test_memtable_flush_reader) {
    // Memtable flush reader is severly limited, it always assumes that
    // the full partition range is being read and that
    // streamed_mutation::forwarding is set to no. Therefore, we cannot use
    // run_mutation_source_tests() to test it.
    return seastar::async([] {
        auto make_memtable = [] (dirty_memory_manager& mgr, std::vector<mutation> muts) {
            assert(!muts.empty());
            auto mt = make_lw_shared<memtable>(muts.front().schema(), mgr);
            for (auto& m : muts) {
                mt->apply(m);
            }
            return mt;
        };

        auto test_random_streams = [&] (random_mutation_generator&& gen) {
            for (auto i = 0; i < 4; i++) {
                dirty_memory_manager mgr;
                auto muts = gen(4);

                BOOST_TEST_MESSAGE("Simple read");
                auto mt = make_memtable(mgr, muts);
                assert_that(mt->make_flush_reader(gen.schema(), default_priority_class()))
                    .produces_partition(muts[0])
                    .produces_partition(muts[1])
                    .produces_partition(muts[2])
                    .produces_partition(muts[3])
                    .produces_end_of_stream();

                BOOST_TEST_MESSAGE("Read with next_partition() calls between partition");
                mt = make_memtable(mgr, muts);
                assert_that(mt->make_flush_reader(gen.schema(), default_priority_class()))
                    .next_partition()
                    .produces_partition(muts[0])
                    .next_partition()
                    .produces_partition(muts[1])
                    .next_partition()
                    .produces_partition(muts[2])
                    .next_partition()
                    .produces_partition(muts[3])
                    .next_partition()
                    .produces_end_of_stream();

                BOOST_TEST_MESSAGE("Read with next_partition() calls inside partitions");
                mt = make_memtable(mgr, muts);
                assert_that(mt->make_flush_reader(gen.schema(), default_priority_class()))
                    .produces_partition(muts[0])
                    .produces_partition_start(muts[1].decorated_key(), muts[1].partition().partition_tombstone())
                    .next_partition()
                    .produces_partition(muts[2])
                    .next_partition()
                    .produces_partition_start(muts[3].decorated_key(), muts[3].partition().partition_tombstone())
                    .next_partition()
                    .produces_end_of_stream();
            }
        };

        test_random_streams(random_mutation_generator(random_mutation_generator::generate_counters::no));
        test_random_streams(random_mutation_generator(random_mutation_generator::generate_counters::yes));
    });
}

SEASTAR_TEST_CASE(test_adding_a_column_during_reading_doesnt_affect_read_result) {
    return seastar::async([] {
        auto common_builder = schema_builder("ks", "cf")
                .with_column("pk", bytes_type, column_kind::partition_key);

        auto s1 = common_builder
                .with_column("v2", bytes_type, column_kind::regular_column)
                .build();

        auto s2 = common_builder
                .with_column("v1", bytes_type, column_kind::regular_column) // new column
                .with_column("v2", bytes_type, column_kind::regular_column)
                .build();

        auto mt = make_lw_shared<memtable>(s1);

        std::vector<mutation> ring = make_ring(s1, 3);

        for (auto&& m : ring) {
            set_column(m, "v2");
            mt->apply(m);
        }

        auto check_rd_s1 = assert_that(mt->make_flat_reader(s1));
        auto check_rd_s2 = assert_that(mt->make_flat_reader(s2));
        check_rd_s1.next_mutation().has_schema(s1).is_equal_to(ring[0]);
        check_rd_s2.next_mutation().has_schema(s2).is_equal_to(ring[0]);
        mt->set_schema(s2);
        check_rd_s1.next_mutation().has_schema(s1).is_equal_to(ring[1]);
        check_rd_s2.next_mutation().has_schema(s2).is_equal_to(ring[1]);
        check_rd_s1.next_mutation().has_schema(s1).is_equal_to(ring[2]);
        check_rd_s2.next_mutation().has_schema(s2).is_equal_to(ring[2]);
        check_rd_s1.produces_end_of_stream();
        check_rd_s2.produces_end_of_stream();

        assert_that(mt->make_flat_reader(s1))
            .produces(ring[0])
            .produces(ring[1])
            .produces(ring[2])
            .produces_end_of_stream();

        assert_that(mt->make_flat_reader(s2))
            .produces(ring[0])
            .produces(ring[1])
            .produces(ring[2])
            .produces_end_of_stream();
    });
}

SEASTAR_TEST_CASE(test_virtual_dirty_accounting_on_flush) {
    return seastar::async([] {
        schema_ptr s = schema_builder("ks", "cf")
                .with_column("pk", bytes_type, column_kind::partition_key)
                .with_column("col", bytes_type, column_kind::regular_column)
                .build();

        dirty_memory_manager mgr;

        auto mt = make_lw_shared<memtable>(s, mgr);

        std::vector<mutation> ring = make_ring(s, 3);
        std::vector<mutation> current_ring;

        for (auto&& m : ring) {
            auto m_with_cell = m;
            m_with_cell.set_clustered_cell(clustering_key::make_empty(), to_bytes("col"),
                                           data_value(bytes(bytes::initialized_later(), 4096)), next_timestamp());
            mt->apply(m_with_cell);
            current_ring.push_back(m_with_cell);
        }

        // Create a reader which will cause many partition versions to be created
        flat_mutation_reader_opt rd1 = mt->make_flat_reader(s);
        rd1->set_max_buffer_size(1);
        rd1->fill_buffer().get();

        // Override large cell value with a short one
        {
            auto part0_update = ring[0];
            part0_update.set_clustered_cell(clustering_key::make_empty(), to_bytes("col"),
                                            data_value(bytes(bytes::initialized_later(), 8)), next_timestamp());
            mt->apply(std::move(part0_update));
            current_ring[0] = part0_update;
        }

        std::vector<size_t> virtual_dirty_values;
        virtual_dirty_values.push_back(mgr.virtual_dirty_memory());

        auto flush_reader_check = assert_that(mt->make_flush_reader(s, service::get_local_priority_manager().memtable_flush_priority()));
        flush_reader_check.produces_partition(current_ring[0]);
        virtual_dirty_values.push_back(mgr.virtual_dirty_memory());
        flush_reader_check.produces_partition(current_ring[1]);
        virtual_dirty_values.push_back(mgr.virtual_dirty_memory());

        while ((*rd1)().get0()) ;
        rd1 = {};

        logalloc::shard_tracker().full_compaction();

        flush_reader_check.produces_partition(current_ring[2]);
        virtual_dirty_values.push_back(mgr.virtual_dirty_memory());
        flush_reader_check.produces_end_of_stream();
        virtual_dirty_values.push_back(mgr.virtual_dirty_memory());

        std::reverse(virtual_dirty_values.begin(), virtual_dirty_values.end());
        BOOST_REQUIRE(std::is_sorted(virtual_dirty_values.begin(), virtual_dirty_values.end()));
    });
}

// Reproducer for #1753
SEASTAR_TEST_CASE(test_partition_version_consistency_after_lsa_compaction_happens) {
    return seastar::async([] {
        schema_ptr s = schema_builder("ks", "cf")
                .with_column("pk", bytes_type, column_kind::partition_key)
                .with_column("ck", bytes_type, column_kind::clustering_key)
                .with_column("col", bytes_type, column_kind::regular_column)
                .build();

        auto mt = make_lw_shared<memtable>(s);

        auto empty_m = make_unique_mutation(s);
        auto ck1 = clustering_key::from_single_value(*s, data_value(make_unique_bytes()).serialize());
        auto ck2 = clustering_key::from_single_value(*s, data_value(make_unique_bytes()).serialize());
        auto ck3 = clustering_key::from_single_value(*s, data_value(make_unique_bytes()).serialize());

        auto m1 = empty_m;
        m1.set_clustered_cell(ck1, to_bytes("col"), data_value(bytes(bytes::initialized_later(), 8)), next_timestamp());

        auto m2 = empty_m;
        m2.set_clustered_cell(ck2, to_bytes("col"), data_value(bytes(bytes::initialized_later(), 8)), next_timestamp());

        auto m3 = empty_m;
        m3.set_clustered_cell(ck3, to_bytes("col"), data_value(bytes(bytes::initialized_later(), 8)), next_timestamp());

        mt->apply(m1);
        stdx::optional<flat_reader_assertions> rd1 = assert_that(mt->make_flat_reader(s));
        rd1->set_max_buffer_size(1);
        rd1->fill_buffer().get();

        mt->apply(m2);
        stdx::optional<flat_reader_assertions> rd2 = assert_that(mt->make_flat_reader(s));
        rd2->set_max_buffer_size(1);
        rd2->fill_buffer().get();

        mt->apply(m3);
        stdx::optional<flat_reader_assertions> rd3 = assert_that(mt->make_flat_reader(s));
        rd3->set_max_buffer_size(1);
        rd3->fill_buffer().get();

        logalloc::shard_tracker().full_compaction();

        auto rd4 = assert_that(mt->make_flat_reader(s));
        rd4.set_max_buffer_size(1);
        rd4.fill_buffer().get();
        auto rd5 = assert_that(mt->make_flat_reader(s));
        rd5.set_max_buffer_size(1);
        rd5.fill_buffer().get();
        auto rd6 = assert_that(mt->make_flat_reader(s));
        rd6.set_max_buffer_size(1);
        rd6.fill_buffer().get();

        rd1->next_mutation().is_equal_to(m1);
        rd2->next_mutation().is_equal_to(m1 + m2);
        rd3->next_mutation().is_equal_to(m1 + m2 + m3);
        rd3 = {};

        rd4.next_mutation().is_equal_to(m1 + m2 + m3);
        rd1 = {};

        rd5.next_mutation().is_equal_to(m1 + m2 + m3);
        rd2 = {};

        rd6.next_mutation().is_equal_to(m1 + m2 + m3);
    });
}

// Reproducer for #1746
SEASTAR_TEST_CASE(test_segment_migration_during_flush) {
    return seastar::async([] {
        schema_ptr s = schema_builder("ks", "cf")
                .with_column("pk", bytes_type, column_kind::partition_key)
                .with_column("ck", bytes_type, column_kind::clustering_key)
                .with_column("col", bytes_type, column_kind::regular_column)
                .build();

        dirty_memory_manager mgr;

        auto mt = make_lw_shared<memtable>(s, mgr);

        const int rows_per_partition = 300;
        const int partitions = 3;
        std::vector<mutation> ring = make_ring(s, partitions);

        for (auto& m : ring) {
            for (int i = 0; i < rows_per_partition; ++i) {
                auto ck = clustering_key::from_single_value(*s, data_value(make_unique_bytes()).serialize());
                auto col_value = data_value(bytes(bytes::initialized_later(), 8));
                m.set_clustered_cell(ck, to_bytes("col"), col_value, next_timestamp());
            }
            mt->apply(m);
        }

        std::vector<size_t> virtual_dirty_values;
        virtual_dirty_values.push_back(mgr.virtual_dirty_memory());

        auto rd = mt->make_flush_reader(s, service::get_local_priority_manager().memtable_flush_priority());

        for (int i = 0; i < partitions; ++i) {
            auto mfopt = rd().get0();
            BOOST_REQUIRE(bool(mfopt));
            BOOST_REQUIRE(mfopt->is_partition_start());
            while (!mfopt->is_end_of_partition()) {
                logalloc::shard_tracker().full_compaction();
                mfopt = rd().get0();
            }
            virtual_dirty_values.push_back(mgr.virtual_dirty_memory());
        }

        BOOST_REQUIRE(!rd().get0());

        std::reverse(virtual_dirty_values.begin(), virtual_dirty_values.end());
        BOOST_REQUIRE(std::is_sorted(virtual_dirty_values.begin(), virtual_dirty_values.end()));
    });
}

// Reproducer for #2854
SEASTAR_TEST_CASE(test_fast_forward_to_after_memtable_is_flushed) {
    return seastar::async([] {
        schema_ptr s = schema_builder("ks", "cf")
            .with_column("pk", bytes_type, column_kind::partition_key)
            .with_column("col", bytes_type, column_kind::regular_column)
            .build();

        auto mt = make_lw_shared<memtable>(s);
        auto mt2 = make_lw_shared<memtable>(s);

        std::vector<mutation> ring = make_ring(s, 5);

        for (auto& m : ring) {
            mt->apply(m);
            mt2->apply(m);
        }

        auto rd = assert_that(mt->make_flat_reader(s));
        rd.produces(ring[0]);
        mt->mark_flushed(mt2->as_data_source());
        rd.produces(ring[1]);
        auto range = dht::partition_range::make_starting_with(dht::ring_position(ring[3].decorated_key()));
        rd.fast_forward_to(range);
        rd.produces(ring[3]).produces(ring[4]).produces_end_of_stream();
    });
}

SEASTAR_TEST_CASE(test_exception_safety_of_partition_range_reads) {
    return seastar::async([] {
        random_mutation_generator gen(random_mutation_generator::generate_counters::no);
        auto s = gen.schema();
        std::vector<mutation> ms = gen(2);

        auto mt = make_lw_shared<memtable>(s);
        for (auto& m : ms) {
            mt->apply(m);
        }

        auto& injector = memory::local_failure_injector();
        uint64_t i = 0;
        do {
            try {
                injector.fail_after(i++);
                assert_that(mt->make_flat_reader(s, query::full_partition_range))
                    .produces(ms);
                injector.cancel();
            } catch (const std::bad_alloc&) {
                // expected
            }
        } while (injector.failed());
    });
}

<<<<<<< HEAD
SEASTAR_TEST_CASE(test_exception_safety_of_flush_reads) {
    return seastar::async([] {
        random_mutation_generator gen(random_mutation_generator::generate_counters::no);
        auto s = gen.schema();
        std::vector<mutation> ms = gen(2);

        auto mt = make_lw_shared<memtable>(s);
        for (auto& m : ms) {
            mt->apply(m);
        }

        auto& injector = memory::local_failure_injector();
        uint64_t i = 0;
        do {
            try {
                injector.fail_after(i++);
                assert_that(mt->make_flush_reader(s, default_priority_class()))
                    .produces(ms);
                injector.cancel();
            } catch (const std::bad_alloc&) {
                // expected
            }
            mt->revert_flushed_memory();
        } while (injector.failed());
    });
}

SEASTAR_TEST_CASE(test_exception_safety_of_single_partition_reads) {
    return seastar::async([] {
        random_mutation_generator gen(random_mutation_generator::generate_counters::no);
        auto s = gen.schema();
        std::vector<mutation> ms = gen(2);

        auto mt = make_lw_shared<memtable>(s);
        for (auto& m : ms) {
            mt->apply(m);
        }

        auto& injector = memory::local_failure_injector();
        uint64_t i = 0;
        do {
            try {
                injector.fail_after(i++);
                assert_that(mt->make_flat_reader(s, dht::partition_range::make_singular(ms[1].decorated_key())))
                    .produces(ms[1]);
                injector.cancel();
            } catch (const std::bad_alloc&) {
                // expected
            }
        } while (injector.failed());
=======
SEASTAR_TEST_CASE(test_hash_is_cached) {
    return seastar::async([] {
        auto s = schema_builder("ks", "cf")
                .with_column("pk", bytes_type, column_kind::partition_key)
                .with_column("v", bytes_type, column_kind::regular_column)
                .build();

        auto mt = make_lw_shared<memtable>(s);

        auto m = make_unique_mutation(s);
        set_column(m, "v");
        mt->apply(m);

        {
            auto rd = mt->make_flat_reader(s);
            rd().get0()->as_partition_start();
            clustering_row row = rd().get0()->as_clustering_row();
            BOOST_REQUIRE(!row.cells().cell_hash_for(0));
        }

        {
            auto slice = s->full_slice();
            slice.options.set<query::partition_slice::option::with_digest>();
            auto rd = mt->make_flat_reader(s, query::full_partition_range, slice);
            rd().get0()->as_partition_start();
            clustering_row row = rd().get0()->as_clustering_row();
            BOOST_REQUIRE(row.cells().cell_hash_for(0));
        }

        {
            auto rd = mt->make_flat_reader(s);
            rd().get0()->as_partition_start();
            clustering_row row = rd().get0()->as_clustering_row();
            BOOST_REQUIRE(row.cells().cell_hash_for(0));
        }

        set_column(m, "v");
        mt->apply(m);

        {
            auto rd = mt->make_flat_reader(s);
            rd().get0()->as_partition_start();
            clustering_row row = rd().get0()->as_clustering_row();
            BOOST_REQUIRE(!row.cells().cell_hash_for(0));
        }

        {
            auto slice = s->full_slice();
            slice.options.set<query::partition_slice::option::with_digest>();
            auto rd = mt->make_flat_reader(s, query::full_partition_range, slice);
            rd().get0()->as_partition_start();
            clustering_row row = rd().get0()->as_clustering_row();
            BOOST_REQUIRE(row.cells().cell_hash_for(0));
        }

        {
            auto rd = mt->make_flat_reader(s);
            rd().get0()->as_partition_start();
            clustering_row row = rd().get0()->as_clustering_row();
            BOOST_REQUIRE(row.cells().cell_hash_for(0));
        }
>>>>>>> 992de302
    });
}<|MERGE_RESOLUTION|>--- conflicted
+++ resolved
@@ -443,7 +443,6 @@
     });
 }
 
-<<<<<<< HEAD
 SEASTAR_TEST_CASE(test_exception_safety_of_flush_reads) {
     return seastar::async([] {
         random_mutation_generator gen(random_mutation_generator::generate_counters::no);
@@ -494,7 +493,9 @@
                 // expected
             }
         } while (injector.failed());
-=======
+    });
+}
+
 SEASTAR_TEST_CASE(test_hash_is_cached) {
     return seastar::async([] {
         auto s = schema_builder("ks", "cf")
@@ -556,6 +557,5 @@
             clustering_row row = rd().get0()->as_clustering_row();
             BOOST_REQUIRE(row.cells().cell_hash_for(0));
         }
->>>>>>> 992de302
     });
 }